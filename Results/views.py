--- conflicted
+++ resolved
@@ -39,13 +39,6 @@
     return output_lines
 
 
-<<<<<<< HEAD
-def simulation_process(iteration_number, adsm_cmd, queue, event, production_types, zones):
-    import cProfile, pstats
-    profiler = cProfile.Profile()
-    profiler.enable()
-
-=======
 def set_pragma(setting, value, connection='default'):
     from django.db import connections
 
@@ -56,12 +49,11 @@
 
 
 def simulation_process(iteration_number, adsm_cmd, event, production_types, zones):
->>>>>>> 97f477ac
     start = time.time()
 
-    import cProfile, pstats
-    profiler = cProfile.Profile()
-    profiler.enable()
+    # import cProfile, pstats
+    # profiler = cProfile.Profile()
+    # profiler.enable()
     
     simulation = subprocess.Popen(adsm_cmd,
                                   stdout=subprocess.PIPE,
@@ -91,20 +83,6 @@
         result_type = type(result).__name__
         sorted_results[result_type].append(result)
 
-<<<<<<< HEAD
-    for cls, cls_name in {DailyControls:'DailyControls', DailyByZoneAndProductionType:'DailyByZoneAndProductionType', 
-                          DailyByProductionType:'DailyByProductionType', DailyByZone:'DailyByZone'}.items():
-        worked = False
-        for i in range(10):
-            if not worked:
-                try:
-                    cls.objects.bulk_create(sorted_results[cls_name])
-                    worked = True
-                except:
-                    worked = False
-            
-            
-=======
     set_pragma("synchronous", "OFF", connection='scenario_db')
     set_pragma("journal_mode", "MEMORY", connection='scenario_db')
 
@@ -113,31 +91,20 @@
     DailyByZoneAndProductionType.objects.bulk_create(sorted_results['DailyByZoneAndProductionType'])
     DailyByProductionType.objects.bulk_create(sorted_results['DailyByProductionType'])
     DailyByZone.objects.bulk_create(sorted_results['DailyByZone'])
->>>>>>> 97f477ac
     try:
         ResultsVersion.objects.bulk_create(sorted_results['ResultsVersion'])
     except KeyError:
         pass
-<<<<<<< HEAD
-    
-    end = time.time()
-
-=======
 
     end = time.time()
     
->>>>>>> 97f477ac
-    profiler.disable()
-    profiler.dump_stats("parser.prof")
-    stats = pstats.Stats("parser.prof")
-    stats.sort_stats('time')
-    stats.print_stats(10)
+    # profiler.disable()
+    # profiler.dump_stats("parser.prof")
+    # stats = pstats.Stats("parser.prof")
+    # stats.sort_stats('time')
+    # stats.print_stats(10)
     
-<<<<<<< HEAD
-    return '%i: Success in %f seconds' % (iteration_number, end-start)
-=======
     return end-start
->>>>>>> 97f477ac
 
 
 def simulation_status(request):
@@ -199,12 +166,6 @@
             statuses.append(res)
 
         pool.close()
-<<<<<<< HEAD
-        pool.join()
-
-        statuses = [status.get() for status in statuses]
-        print(statuses)
-=======
 
         simulation_times = []
         for status in statuses:
@@ -218,7 +179,6 @@
 
         print(simulation_times)
         print("Average Time:", sum(simulation_times)/len(simulation_times))
->>>>>>> 97f477ac
         population_zoom_png()
         zip_map_directory_if_it_exists()
         save_scenario()
