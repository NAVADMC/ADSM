--- conflicted
+++ resolved
@@ -191,41 +191,27 @@
     multi_db = True
 
     def setUp(self):
-<<<<<<< HEAD
+        self.production_types = [(1, "Cattle")]
+        self.zones = [(1, "Medium Risk")]
         self.common_headers = "Run,Day,versionMajor,versionMinor,versionRelease"
 
     def test_initialize(self):
+        
         cattle = ProductionType.objects.create(name="Cattle")
         medium_risk = Zone.objects.create(name="Medium Risk", radius=5.0)
         header_line = self.common_headers + "\r\n"
-        first_line = "1,1,3,2,1"
-
-        p = DailyParser(header_line, first_line)
-=======
-        self.production_types = [(1, "Cattle")]
-        self.zones = [(1, "Medium Risk")]
-
-    def test_initialize(self):
-        header_line = "Run,Day\r\n"
-
-        p = DailyParser(header_line, self.production_types, self.zones)
->>>>>>> ad0820b7
+
+        p = DailyParser(header_line, self.production_types, self.zones)
 
         self.assertEqual(p.headers, ['Run', 'Day', 'versionMajor', 'versionMinor', 'versionRelease'])
         self.assertEqual(p.possible_zones, {'Medium Risk', 'Background'})
         self.assertEqual(p.possible_pts, {'', 'Cattle'})
 
     def test_parse_single_field_in_controls(self):
-<<<<<<< HEAD
         header_line = self.common_headers + ",outbreakDuration\r\n"
-        adsm_iteration_output = ["1,1,3,2,1,1"]
-        p = DailyParser(header_line, adsm_iteration_output[0])
-=======
-        header_line = "Run,Day,outbreakDuration\r\n"
-        p = DailyParser(header_line, self.production_types, self.zones)
->>>>>>> ad0820b7
-
-
+        p = DailyParser(header_line, self.production_types, self.zones)
+
+        adsm_iteration_output = ["1,1,3,2,1,1"]
         results = p.parse_daily_strings(adsm_iteration_output)
 
         self.assertEqual(len(results), 1)
@@ -233,18 +219,10 @@
         self.assertEqual(results[0].outbreakDuration, 1)
 
     def test_parse_single_field_in_daily_by_production_type(self):
-<<<<<<< HEAD
-        cows, created = ProductionType.objects.get_or_create(name="Cattle")
         header_line = self.common_headers + ",firstDetectionCattle\r\n"
-        adsm_iteration_output = ["1,1,3,2,1,1"]
-        p = DailyParser(header_line, adsm_iteration_output[0])
-=======
-        header_line = "Run,Day,firstDetectionCattle\r\n"
-        p = DailyParser(header_line, self.production_types, self.zones)
-
-        adsm_iteration_output = ["1,1,1"]
->>>>>>> ad0820b7
-
+        p = DailyParser(header_line, self.production_types, self.zones)
+
+        adsm_iteration_output = ["1,1,3,2,1,1"]
         results = p.parse_daily_strings(adsm_iteration_output)
 
         self.assertEqual(len(results), 1)
@@ -252,18 +230,9 @@
         self.assertEqual(results[0].firstDetection, 1)
 
     def test_parse_single_field_in_daily_by_zone_and_production_type(self):
-<<<<<<< HEAD
-        cattle = ProductionType.objects.create(name="Cattle")
-        medium_risk = Zone.objects.create(name="Medium Risk", radius=5.0)
-        header_line = self.common_headers + ",unitsInZoneMediumRiskCattle\r\n"
-        adsm_iteration_output = ["1,1,3,2,1,1"]
-        p = DailyParser(header_line, adsm_iteration_output[0])
-=======
         header_line = "Run,Day,unitsInZoneMediumRiskCattle\r\n"
         p = DailyParser(header_line, self.production_types, self.zones)
-
-        adsm_iteration_output = ["1,1,1"]
->>>>>>> ad0820b7
+        adsm_iteration_output = ["1,1,3,2,1,1"]
 
         results = p.parse_daily_strings(adsm_iteration_output)
 
@@ -272,19 +241,10 @@
         self.assertEqual(results[0].unitsInZone, 1)
 
     def test_parse_multiple_fields_in_same_table(self):
-<<<<<<< HEAD
-        cattle = ProductionType.objects.create(name="Cattle")
-        medium_risk = Zone.objects.create(name="Medium Risk", radius=5.0)
-        header_line = self.common_headers + ",unitsInZoneMediumRiskCattle,animalDaysInZoneMediumRiskCattle\r\n"
+        header_line = "Run,Day,unitsInZoneMediumRiskCattle,animalDaysInZoneMediumRiskCattle\r\n"
+        p = DailyParser(header_line, self.production_types, self.zones)
+
         adsm_iteration_output = ["1,1,3,2,1,1,2"]
-        p = DailyParser(header_line, adsm_iteration_output[0])
-=======
-        header_line = "Run,Day,unitsInZoneMediumRiskCattle,animalDaysInZoneMediumRiskCattle\r\n"
-        p = DailyParser(header_line, self.production_types, self.zones)
-
-        adsm_iteration_output = ["1,1,1,2"]
->>>>>>> ad0820b7
-
         results = p.parse_daily_strings(adsm_iteration_output)
 
         self.assertEqual(len(results), 1)
@@ -293,19 +253,9 @@
         self.assertEqual(results[0].animalDaysInZone, 2)
 
     def test_parse_multiple_fields_in_different_tables(self):
-<<<<<<< HEAD
-        cattle = ProductionType.objects.create(name="Cattle")
-        medium_risk = Zone.objects.create(name="Medium Risk", radius=5.0)
-        header_line = self.common_headers + ",firstDetectionCattle,animalDaysInZoneMediumRiskCattle\r\n"
+        header_line = "Run,Day,firstDetectionCattle,animalDaysInZoneMediumRiskCattle\r\n"
+        p = DailyParser(header_line, self.production_types, self.zones)
         adsm_iteration_output = ["1,1,3,2,1,1,2"]
-        p = DailyParser(header_line, adsm_iteration_output[0])
-=======
-        header_line = "Run,Day,firstDetectionCattle,animalDaysInZoneMediumRiskCattle\r\n"
-        p = DailyParser(header_line, self.production_types, self.zones)
-
-        adsm_iteration_output = ["1,1,1,2"]
->>>>>>> ad0820b7
-
         results = p.parse_daily_strings(adsm_iteration_output)
 
         self.assertEqual(len(results), 2)
@@ -324,16 +274,9 @@
             it will not exist in the ScenarioCreator Zone table so it will
             not have a foreign key in the Results DailyByZone table
         """
-<<<<<<< HEAD
-        header_line = self.common_headers + ",zoneAreaBackground\r\n"
-        adsm_iteration_output = ["1,1,3,2,1,1"]
-        p = DailyParser(header_line, adsm_iteration_output[0])
-=======
         header_line = "Run,Day,zoneAreaBackground\r\n"
         p = DailyParser(header_line, self.production_types, self.zones)
->>>>>>> ad0820b7
-
-
+        adsm_iteration_output = ["1,1,3,2,1,1"]
         results = p.parse_daily_strings(adsm_iteration_output)
 
         self.assertEqual(len(results), 1)
@@ -342,16 +285,9 @@
         self.assertEqual(results[0].zoneArea, 1)
 
     def test_parse_unknown_column(self):
-<<<<<<< HEAD
-        header_line = self.common_headers + ",aaaaaa\r\n"
-        adsm_iteration_output = ["1,1,3,2,1,1"]
-        p = DailyParser(header_line, adsm_iteration_output[0])
-=======
         header_line = "Run,Day,aaaaaa\r\n"
         p = DailyParser(header_line, self.production_types, self.zones)
->>>>>>> ad0820b7
-
-
+        adsm_iteration_output = ["1,1,3,2,1,1"]
         results = p.parse_daily_strings(adsm_iteration_output)
 
         self.assertEqual(len(results), 0)
@@ -363,19 +299,9 @@
             the results parser should not output an object if all
             fields of that object are None
         """
-<<<<<<< HEAD
-        # cattle = ProductionType.objects.create(name="Cattle")
-
-        header_line = self.common_headers + ",outbreakDuration\r\n"
-        adsm_iteration_output = ["1,1,3,2,1,1"]
-        p = DailyParser(header_line, adsm_iteration_output[0])
-=======
         header_line = "Run,Day,outbreakDuration\r\n"
         p = DailyParser(header_line, self.production_types, self.zones)
-
         adsm_iteration_output = ["1,1,1"]
->>>>>>> ad0820b7
-
         results = p.parse_daily_strings(adsm_iteration_output)
 
         self.assertEqual(len(results), 1)
