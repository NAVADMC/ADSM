from __future__ import unicode_literals
from __future__ import print_function
from __future__ import division
from __future__ import absolute_import
from future import standard_library
standard_library.install_hooks()
from django.test import TestCase
from django.db import connections
import unittest

<<<<<<< HEAD
from Results.views import Simulation, simulation_process
from Results.models import DailyReport


class SimulationTest(TestCase):
    multi_db = True

    def test_multiple_threads(self):
        self.client.get('/app/OpenScenario/Roundtrip.sqlite3/')
        connections['default'].close()

        sim = Simulation(5)
        sim.start()
        sim.join()

        # 9 days for each iteration, so 45 reports total?
        self.assertEqual(DailyReport.objects.count(), 45)

    def test_single_thread(self):
        self.client.get('/app/OpenScenario/Roundtrip.sqlite3/')
        connections['default'].close()

        sim = Simulation(1)
        sim.start()
        sim.join()

        self.assertEqual(DailyReport.objects.count(), 9)
=======
from ScenarioCreator.models import OutputSettings, ProductionType
from Results.models import DailyControls, DailyByProductionType, DailyByZone
from Results.summary import iteration_progress


class IterationProgressTestClass(TestCase):
    multi_db = True
    
    def setUp(self):
        self.settings, created = OutputSettings.objects.get_or_create(iterations=10)

    def test_no_iterations_started(self):
        self.assertEqual(iteration_progress(), 0)

    def test_no_iterations_completed(self):
        for i in range(10):
            for d in range(7):
                DailyControls.objects.create(iteration=i, day=d)
        self.assertEqual(iteration_progress(), 0.05)

    def test_two_iterations_completed_disease_end(self):
        self.settings.stop_criteria = "disease-end"
        self.settings.save()
        for i in range(10):
            for d in range(7):
                DailyControls.objects.create(iteration=i, day=d)
            if i < 8:
                DailyControls.objects.create(iteration=i, day=8, diseaseDuration=8)
        self.assertEqual(iteration_progress(), 0.8)

    def test_two_iterations_completed_first_detection(self):
        self.settings.stop_criteria = "first-detection"
        self.settings.save()
        cows, created = ProductionType.objects.get_or_create(name="cow")
        pigs, created = ProductionType.objects.get_or_create(name="pig")
        cats, created = ProductionType.objects.get_or_create(name="cat")
        for i in range(10):
            for d in range(7):
                DailyControls.objects.create(iteration=i, day=d)
                DailyByProductionType.objects.create(iteration=i, day=d, production_type=cows)
                DailyByProductionType.objects.create(iteration=i, day=d, production_type=pigs)
                DailyByProductionType.objects.create(iteration=i, day=d, production_type=cats)
            if i < 6:
                DailyControls.objects.create(iteration=i, day=8, diseaseDuration=8)
                DailyByProductionType.objects.create(iteration=i, day=d, production_type=cows, firstDetection=1)
                DailyByProductionType.objects.create(iteration=i, day=d, production_type=pigs, firstDetection=1)
                DailyByProductionType.objects.create(iteration=i, day=d, production_type=cats)
        self.assertEqual(iteration_progress(), 0.6)

    def test_two_iterations_completed_outbreak_end(self):
        self.settings.stop_criteria = "outbreak-end"
        self.settings.save()
        for i in range(10):
            for d in range(7):
                DailyControls.objects.create(iteration=i, day=d)
            if i < 4:
                DailyControls.objects.create(iteration=i, day=8, outbreakDuration=8)
        self.assertEqual(iteration_progress(), 0.4)

    def test_two_iterations_completed_stop_days(self):
        self.settings.stop_criteria = "stop-days"
        self.settings.days = 8
        self.settings.save()
        for i in range(10):
            for d in range(7):
                DailyControls.objects.create(iteration=i, day=d)
            if i < 2:
                DailyControls.objects.create(iteration=i, day=8)
        self.assertEqual(iteration_progress(), 0.2)
>>>>>>> d6702a54
<|MERGE_RESOLUTION|>--- conflicted
+++ resolved
@@ -8,9 +8,11 @@
 from django.db import connections
 import unittest
 
-<<<<<<< HEAD
 from Results.views import Simulation, simulation_process
 from Results.models import DailyReport
+from ScenarioCreator.models import OutputSettings, ProductionType
+from Results.models import DailyControls, DailyByProductionType, DailyByZone
+from Results.summary import iteration_progress
 
 
 class SimulationTest(TestCase):
@@ -36,10 +38,6 @@
         sim.join()
 
         self.assertEqual(DailyReport.objects.count(), 9)
-=======
-from ScenarioCreator.models import OutputSettings, ProductionType
-from Results.models import DailyControls, DailyByProductionType, DailyByZone
-from Results.summary import iteration_progress
 
 
 class IterationProgressTestClass(TestCase):
@@ -105,5 +103,4 @@
                 DailyControls.objects.create(iteration=i, day=d)
             if i < 2:
                 DailyControls.objects.create(iteration=i, day=8)
-        self.assertEqual(iteration_progress(), 0.2)
->>>>>>> d6702a54
+        self.assertEqual(iteration_progress(), 0.2)