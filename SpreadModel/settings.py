--- conflicted
+++ resolved
@@ -128,18 +128,9 @@
 from django.dispatch import receiver
 
 
-<<<<<<< HEAD
-@receiver(connection_created)
-def activate_write_ahead_mode(sender, connection, **kwargs):
-    """Enable integrity constraint with sqlite."""
-    if connection.vendor == 'sqlite' or connection.vendor == 'sqlite3':
-        cursor = connection.cursor()
-        cursor.execute('PRAGMA journal_mode = DELETE;')
-=======
 # @receiver(connection_created)
 # def activate_write_ahead_mode(sender, connection, **kwargs):
 #     """Enable integrity constraint with sqlite."""
 #     if connection.vendor == 'sqlite' or connection.vendor == 'sqlite3':
 #         cursor = connection.cursor()
-#         cursor.execute('PRAGMA journal_mode = WAL;')
->>>>>>> f526d080
+#         cursor.execute('PRAGMA journal_mode = WAL;')