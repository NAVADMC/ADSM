$(function(){
    open_panel_if_needed();
    check_disabled_controls();

    $(document).on('click', 'form.ajax .btn-cancel', function(){
        var $container = $(this).closest('form').closest('div');
        if($container.closest('.layout-panel').attr('id') == 'main-panel'){
            window.location.reload()
        }else{
            clear_form_populate_panel($container);
        }
    })

    $(document).on('click', '#assign-function', function(){
        var $form = $(this).closest('.layout-panel').find('form')
        if($form.length){
            $form = $form.first()
            var action = $form.attr('action')
            var model = action.split('/')[2]
            var pk = action.split('/')[3] //the edit action URL has the pk in it
            var parent_select = get_parent_select($form)
            $(this).popover('destroy')
            if(parent_select != null){
                if(parent_select.attr('data-new-item-url').indexOf(model) != -1){ //correct model
                    if(pk != 'new'){
                        parent_select.val(pk)
                        parent_select.closest('.layout-panel').find('.btn-save').removeAttr('disabled')
                    }
                }else{
                    $(this).popover({'content': "Cannot assign a probability function to a relational field, or vice versa",
                                     'trigger': 'focus'}) //placement bottom would be nice, but it gets cut off by the panel
                    $(this).popover('show')
                }
            }else{
                $(this).popover({'content': "No active fields to assign",
                                 'trigger': 'focus'})
                $(this).popover('show')
            }
        }
    })

    $(document).on('click', '#functions_panel span', function(event){
        $('.function_dropdown').removeClass('in');
    })

    //$(document).on('change', '#functions_panel input', function(event){
    //    var $form = $(this).closest('form')
    //    var load_target = $('#function-graph')
    //    var formAction = load_target.attr('src');
    //    var formData = new FormData($form[0])
    //    ajax_submit_complex_form_and_replaceWith(formAction, formData, $form, load_target);
    //})

    $(document).on('click', '.TB_btn', function(){
        var already_open = $(this).hasClass('active') //check before altering anything
        $('.TB_btn.active').removeClass('active') //close anything that might be open
        $('.TB_panel').addClass('TB_panel_closed')

        if(!already_open){
            $(this).addClass('active')
            var target_str = $(this).attr('TB-target')
            $(target_str).removeClass('TB_panel_closed')
        }
    })
    
    $(document).on('click', 'a[load-target]', function(event){
        event.preventDefault()
        var selector = $(this).attr('load-target')

        //Wait until a problem comes up betwee 'active' and ':focus' to fix this
        //$input.closest('.layout-panel').find('.defined').removeClass('focused')
        //$(this).closest('.defined').addClass('focused');//?????????????????????????????????

        $(this).closest('.layout-panel').find('a').removeClass('active')  // nix .active from the earlier select
        $(this).addClass("active")  //@tjmahlin use .active to to style links between panels
        $(selector).load($(this).attr('href'), open_panel_if_needed)
        $('#center-panel').addClass('reveal') //allows toggle of box shadow on :before pseudo element
    })
    
    $(document).on('click', '[data-click-toggle]', function(){
        $(this).toggleClass($(this).attr('data-click-toggle'));
    });

$(document).on('submit', '.ajax', function(event) {
    event.preventDefault();
    var $self = $(this)
    var formAction = $(this).attr('action');
    var formData = new FormData($self[0])
    var load_target = $self
    if($self.parent().hasClass('fragment')){
        load_target = $self.parent()
    }
    ajax_submit_complex_form_and_replaceWith(formAction, formData, $self, load_target);
})
    
    $(document).on('click', '#update_adsm', function(event){
        $(this).removeClass('loading_button')
        event.preventDefault();
        $.get('/app/Update/', function(result){
            if( result == "success"){
                var dialog = new BootstrapDialog.show({
                    title: 'Update ADSM on Restart',
                    type: BootstrapDialog.TYPE_INFO,
                    message: 'ADSM is now set to update next time you start the application.',
                    buttons: [
                        {
                            label: 'Ok',
                            cssClass: 'btn-info',
                            action: function(dialog){
                                dialog.close();
                            }
                        }
                    ]
                });
            }
        });
    });

    $(document).on('saved', 'form:has(.unsaved)', function(){ //fixes 'Save' button with wrong color state
        $(this).find('.unsaved').removeClass('unsaved');
    })

    $(document).on('click', '.open_scenario', function(event){ // #new_scenario is handled by [data-copy-link]
        var dialog = check_file_saved();
        if(dialog){
            event.preventDefault();
            var link = $(this).attr('href');
            dialog.$modal.on('hidden.bs.modal', function(){
                window.location = link})
        }
    })

    $('.filename input').on('change', function(){
        $(this).closest('form').trigger('submit');
    });

    $(document).on('click', '.btn-save', function() {
        if ($(this).closest('form').find(':invalid').length == 0) {
            $('.blocking-overlay').show().find('.message').text('Working...');
        }
    });

    $(document).on('mousedown', '[data-new-item-url]', function(e){
            $(this).prop('last-selected', $(this).val()); // cache old selection
    });

    $(document).on('change focus', '[data-new-item-url]', function(event){
        //this needs to ignore the event if it's in the right panel, since that will open a modal
        //#422 "Edits" in the far right will open a modal, since we've run out of space
        if($(this).val() == 'data-add-new' || $(this).closest('.layout-panel').attr('id') != 'functions_panel'){
            populate_pdf_panel(this);
        }
    });
    
    $(document).on('click', '[data-new-item-url] + a i', function(event) {
        event.preventDefault()
        var select = $(this).closest('.control-group, td').find('select');
        populate_pdf_panel(select);

    })
    
    $(document).on('change', ':input, select', function(){
        $(this).closest('.layout-panel').find('.btn-save').removeAttr('disabled')
    });
    
    $(document).on('input', 'input, textarea', function(){
        $(this).closest('.layout-panel').find('.btn-save').removeAttr('disabled')
    });
    
    
    $('[data-visibility-controller]').each(function(){attach_visibility_controller(this)})
    
    
    $('[data-visibility-context]').each(function(){
        var context_var = window[$(this).attr('data-visibility-context')]
        if(typeof $(this).attr('data-visibility-flipped') !== 'undefined') {
            context_var = !context_var;
        }
        var hide_target = $(this).parents('.control-group')
        if (hide_target.length == 0){  //Sometimes it's not in a form group
            hide_target = $(this)
        }
        if(context_var){
            hide_target.show();
        }else{
            hide_target.hide();
        }
    });
    
    
    $("#open_file").change(function(){
        $(this).parent('form').submit();
    })

    $(document).on('click', '[data-delete-link]', function(){
        var link = $(this).attr('data-delete-link')
        var do_reload = $(this).hasClass('ajax-post')
        var direct_link = $(this).hasClass('direct_link')
        var $containing_panel = $(this).closest('.layout-panel')
        var object_type = link.split('/')[2]
        if (typeof object_type === 'undefined') {object_type = 'object'}
        var additional_msg = ''
        if(typeof outputs_exist !== 'undefined' && outputs_exist){
            additional_msg = ' and <strong><u>All Results</u></strong>' 
        }
        var dialog = new BootstrapDialog.show({
            title: 'Delete Confirmation',
            type: BootstrapDialog.TYPE_WARNING,
            message: 'Are you sure you want to delete the selected ' + object_type + additional_msg + '?',
            buttons: [
                {
                    label: 'Cancel',
                    cssClass: 'btn',
                    action: function(dialog){
                        dialog.close();
                    }
                },
                {
                    label: 'Delete',
                    cssClass: 'btn-danger',
                    action: function(dialog){
                        if(do_reload){
                            $.post(link).done(function(){
                                window.location.reload()
                            });
                        } else {
                            if(direct_link){
                                dialog.close();
                                window.location = link;
                            } else {//neither tag
                                $.post(link).done(function () {
                                    clear_form_populate_panel($containing_panel, link)
                                    var newLink = '/setup/' + link.split('/')[2] + '/new/' //[2] model name
                                    var pk = link.split('/')[3];
                                    // remove option pointing to delete model
                                    $('select[data-new-item-url="' + newLink + '"] [value="' + pk + '"]').remove()
                                    console.log('select[data-new-item-url="' + newLink + '"]', $('select[data-new-item-url="' + newLink + '"]'))
                                    dialog.close();
                                });
                            }
                        } 
                    }
                }
            ]
        });
    });

    $(document).on('click', '[data-copy-link]', function(){
        var link = $(this).attr('data-copy-link')
        var dialog = check_file_saved();
        if(dialog){
            event.preventDefault();
            dialog.$modal.on('hidden.bs.modal', function() {
                prompt_for_new_file_name(link);
            })
        }else{
            prompt_for_new_file_name(link);
        }
    })

    $('#id_disable_all_controls').change(function(event){
        var isChecked = $(this).prop('checked');
        var new_link = window.location;
        if(!isChecked){ //check if we're currently on a forbidden page
            var label = $('nav').find('a.active').first().text()
            $.each(['Vaccination', 'Protocol', 'Zone'], function(index, value){
                if(label.indexOf(value) != -1){
                    new_link = '/setup/ControlMasterPlan/1/'
                    console.log(new_link)
                }
            })
        }
        safe_save('/setup/DisableAllControls.json/', {use_controls: isChecked}, new_link);
    });
    
    $(window).resize( function(){
        var nav = document.getElementById('setupMenu');  //need DOM element
        if(nav.scrollHeight > nav.clientHeight){ // returns true if there's a `vertical` scrollbar, false otherwise..
            $('#setupMenu-after, #setupMenu-before').css({'visibility': 'visible'})
        }else{
            $('#setupMenu-after, #setupMenu-before').css({'visibility': 'hidden'})
        }
    }); 
    
    $('#pop-upload').on('submit',function(event){
        var filename = $(this).find('input[type=file]').val()
        if( filename.indexOf('.xml') == -1 && filename.indexOf('.csv') == -1) {
            alert("Uploaded files must have .xml or .csv in the name: " + filename)
            event.preventDefault();
            return false;
        }
    });
    
    $('#file-upload').on('submit',function(event){
        var filename = $(this).find('input[type=file]').val()
        var valid_extensions = {"application/x-sqlite3": '.sqlite3',
                                "application/xml": '.xml'}
        var file_extension = valid_extensions[$(this).find('input[type=file]').attr('accept')]
        if( typeof file_extension !== 'undefined' && filename.indexOf(file_extension) == -1) {
            alert("Uploaded files must have "+file_extension+" in the name: " + filename)
            console.log(file_extension);
            event.preventDefault();
            return false;
        }
    });
    $('.defined').on('click', function(){
        $('.defined').removeClass('focused')
        $(this).addClass('focused');
    });
})

//#####################################################################################//
//#####################################################################################//

function debounce(a, b, c) {
    var d;
    return function () {
        var e = this, f = arguments;
        clearTimeout(d), d = setTimeout(function () {
            d = null, c || a.apply(e, f)
        }, b), c && !d && a.apply(e, f)
    }
};


safe_save = function(url, data, new_link){
    if(typeof outputs_exist === 'undefined' || outputs_exist == false) { 
        $.post(url, data, function() {
            if(typeof new_link === 'undefined'){
                window.location.reload();
            }else{
                window.location = new_link;
            }
        });
    } else { //confirmation dialog so we don't clobber outputs
        var dialog = new BootstrapDialog.show({
            closable: false,
            title: '',
            type: BootstrapDialog.TYPE_WARNING,
            message: 'Changing input parameters will invalidate the currently computed results. Select "Proceed" to <strong>delete the results set</strong> and commit your changes.',
            buttons: [
                {
                    label: 'Cancel',
                    cssClass: 'btn',
                    action: function(dialog){
                        window.location.reload()
                    }
                },
                {
                    label: 'Proceed',
                    cssClass: 'btn-danger btn-save',
                    action: function(dialog){
                        outputs_exist = false;
                        $.post(url, data, function(){
                            window.location.reload()
                        });
                        dialog.close()
                    }
                }
            ]
        });
    }
}

function open_panel_if_needed(){
     $('.productiontypelist, .grouplist').each(function(){
        $('#population_panel').removeClass('TB_panel_closed')
    })
    check_if_TB_panel_form_mask_needed()
}

function populate_pdf_panel(select) {
    var $input = $(select)
    if($input.hasClass('grouplist') || $input.hasClass('productiontypelist'))  //grouplist uses the population_panel instead
        return;
    var load_target = '#functions_panel #current-function'
    var origin = $input.closest('.layout-panel').attr('id');
    if(origin == 'left-panel') { //use the center-panel if this is from left
        load_target = '#center-panel'
<<<<<<< HEAD
        $('#center-panel').addClass('reveal') //allows toggle of box shadow on :before pseudo element
    }else if(position == 'right-panel'){ // we've run out of room and must use a modal
=======
    }
    if(origin == 'center-panel'){
        $('#functions_panel').removeClass('TB_panel_closed')
    }
    if(origin == 'functions_panel'){ // we've run out of room and must use a modal
>>>>>>> 521b7aa5
        modelModal.show($input);
        return
    }
    var url = $input.attr('data-new-item-url');
    if ($input.val() != 'data-add-new' && $input.val() != '')
        url = url.replace('new', $input.val());//will edit already existing model
    $(load_target).load(url)
    $input.closest('.layout-panel').find('select').removeClass('active')  // nix .active from the earlier select
<<<<<<< HEAD
    $input.addClass("active")  //@tjmahlin use .active to to style links between panels 
    $input.closest('.layout-panel').find('.controls').removeClass('active_linking') //made by tjmahlin - remove .active_linking from earlier select parent
    $input.parent('.controls').addClass("active_linking") //add .active_linking class to .active select parent in order to creat linking style between center and right column
=======
    $input.addClass("active")  //@tjmahlin use .active to to style links between panels
>>>>>>> 521b7aa5
}


function get_parent_select($self) {
    var parent = null
    var $inDomElement = $( '#'+ $self.find('input').last().attr('id') ) //grab the matching form from the DOM
    var actives = $inDomElement.closest('.layout-panel').prevAll('.layout-panel').first().find('select.active')
    if(actives.length){
        parent = actives.first()
    }
    return parent
}


var attach_visibility_controller = function (self){
    var controller = '[name=' + $(self).attr('data-visibility-controller') + ']'
    var hide_target = $(self).parents('.control-group')
    if (hide_target.length == 0 || $(self).attr('class') === 'help-block'){  //Sometimes it's not in a form group
        hide_target = $(self)
    }
    var disabled_value = $(self).attr('data-disabled-value')
    var required_value = $(self).attr('data-required-value')

    $('body').on('change', controller, function(){
        if($(self).val() == disabled_value){
            hide_target.hide()
        }else{
            if($(this).attr('type') == 'checkbox') {
                if( $(this).is(':checked') == (disabled_value === 'false')){
                    hide_target.show()
                }else {
                    hide_target.hide()
                }
            }
            else {
                if (typeof required_value !== 'undefined'){ //required value is specified
                    if($(this).val() == required_value || $(this).val() == ''){
                        hide_target.show()
                    }else{
                        hide_target.hide()
                    }
                }else{
                    hide_target.show()
                }
            }
        }
    })
    $(controller).each(function(index, elem){ //each because radio buttons have multiple elem, same name
        if($(elem).attr('type') != 'radio' || elem.hasAttribute('checked')){
            //radio buttons are multiple elements with the same name, we only want to fire if its actually checked
            $(elem).trigger('change');
        }
    });
    $(hide_target).css('margin-left', '26px');
}


var check_file_saved = function(){
    if( $('.scenario-status.unsaved').length)
    {
        var filename = $('.filename').text().trim()
        var dialog = new BootstrapDialog.show({
            title: 'Unsaved Scenario Confirmation',
            closable: false,
            type: BootstrapDialog.TYPE_WARNING,
            message: 'Would you like to save your changes to <strong>' + filename + '</strong> before proceeding?',
            buttons: [
                {
                    label: 'Don\'t Save',
                    cssClass: 'btn',
                    action: function(dialog){
                        dialog.close();
                    }
                },
                {
                    label: 'Save',
                    cssClass: 'btn-primary btn-save',
                    action: function(dialog){
                        var form = $('.filename').closest('form');
                        $.get(form.attr('action'), $(form).serialize(),
                            function(){
                                dialog.close()
                            }
                        ).always(function() {
                            $('.blocking-overlay').hide();
                        })
                    }
                }
            ]
        });
        return dialog;
    }
}


two_state_button = function(){
    if(typeof outputs_exist === 'undefined' || outputs_exist == false) {
        return 'class="btn btn-primary btn-save">Apply changes'
    } else {
        return 'class="btn btn-danger btn-save">Delete Results and Apply Changes'
    }
}


function contains_errors(html) {
    return $(html).find('span.error-inline').length
}

function add_model_option_to_selects(html, selectInput) {
    var action = $(html).find('form').first().attr('action');
    var pk = action.split('/')[3]; //the edit action URL has the pk in it
    var model_link = action.replace(pk, 'new'); //for targetting other selects
    var title = 'Newest Entry';
    try { //TODO: there's a possibility of a form without a name field, in this case the python str() method is preferrable
        title = $(html).find('input[type="text"]').first().val();
    } catch (e) { }

    $('select[data-new-item-url="' + model_link + '"] [value="data-add-new"]')
        .before($('<option value="' + pk + '">' + title + '</option>')); // Add option to all similar selects
    if(selectInput != null){
        selectInput.val(pk); // select option for select that was originally clicked
    }
    //add functions to their panel lists
    var $new_link = $('.function_dropdown [href="' + model_link + '"]')
    var $back_link = $new_link.clone()
    $back_link.attr('href', $back_link.attr('href').replace('new', pk))
    $back_link.text(title)
    $new_link.parent().after($('<li>' + $back_link.prop('outerHTML') + '</li>')); // Add new link with all properties
}

var modelModal = {
    //processData: false,
                //contentType: false}
    ajax_submit: function(url, success_callback, fail_callback){
        var $form = $('.modal-body form')
        return $.ajax({
            url: url,
            type: "POST",
            data: new FormData($form[0]),
            cache: false,
            contentType: false,
            processData: false,
            success: function(html) {
                if (contains_errors(html)) { //html dataType  == failure probably validation errors
                    fail_callback(html)
                } else {
                    success_callback(html)
                }
            }
        }).always(function() {
            $('.blocking-overlay').hide();
        });
    },

    ajax_success: function(modal, selectInput){
        return function(html) {
            //console.log('ajax_success', modal, selectInput, html.slice(0,100));
            add_model_option_to_selects(html, selectInput);
            modal.modal('hide');
        };
    },

    populate_modal_body: function($newForm, modal) {
        var $form = $newForm.find('form').first();
        $form.find('.buttonHolder').remove();
        modal.find('.modal-body').html($form);
        modal.find('.modal-title').html($newForm.find('#title').html());
        $('body').append(modal);
        return $form;
    },

    validation_error: function(modal) {
        var self = this;
        return function(html) {
            console.log('validation_error:\n');
            self.populate_modal_body($(html), modal);
        };
    },

    show: function($selectInput) {
        var self = this;
        var modal = this.template.clone();
        modal.attr('id', $selectInput.attr('name') + '_modal');
        var url = $selectInput.attr('data-new-item-url');
        if($selectInput.val() != 'data-add-new' && $selectInput.val() != '')
            url = url.replace('new', $selectInput.val());//will edit already existing model

        $.get(url, function(newForm){
            var $newForm = $($.parseHTML(newForm));
            self.populate_modal_body($newForm, modal);
            modal.find('.modal-footer button[type=submit]').on('click', function() {
                self.ajax_submit(url, self.ajax_success(modal, $selectInput), self.validation_error(modal));
            });

            modal.modal('show');
            $(modal).on('hidden.bs.modal', function(){
                $(this).remove(); // deletes it from the DOM so it doesn't get cluttered
            })
        });

        },
    
    template: $('<div class="modal fade">\
                  <div class="modal-dialog">\
                    <div class="modal-content">\
                      <div class="modal-header">\
                        <button type="button" class="close" data-dismiss="modal" aria-hidden="true">&times;</button>\
                        <h4 class="modal-title"></h4>\
                      </div>\
                      <div class="modal-body">\
                      </div>\
                      <div class="modal-footer">\
                            <button type="button" class="btn btn-default" data-dismiss="modal">Close</button>\
                            <button type="submit"' + two_state_button() + '</button>\
                      </div>\
                    </div>\
                  </div>\
                </div>')
}

function check_disabled_controls() {
    /*Disables all the inputs on the Control Master Plan if the disable_all check box is checked on page load */
    if (typeof controls_enabled !== 'undefined' && !controls_enabled && $('#id_destruction_program_delay').length) { //global from context processor
        $('.layout-panel form').first().children('div:not(#div_id_name)').each(function (index, value) {
            $(value).attr('disabled', 'disabled')
            $(value).find(':input').attr('disabled', true);
        });
    }//else do nothing
};

function reload_model_list($form) {
    $('#left-panel').load(window.location + " #left-panel>*")
    if(typeof $form !== 'undefined'  && $form.length){
        var action = $form[0]['action'] //.attr('action');
        if(action.indexOf('ProductionGroup') != -1 || action.indexOf('ProductionType') != -1){
            $('#population_panel').load("/setup/OutputSettings/1/ #population_panel>*")
        }
    }
}

function check_if_TB_panel_form_mask_needed(){  // I'm currently assuming that all forms are coming from the [load-target] attribute
    var button = $('.TB_panel form .btn-cancel')  //cancellable form was the most specific thing I could think of
    if(button.length && button.closest('form').length){
        var $form = $(button.closest('form'))
        $('.panel-backdrop').show()
        $form.find('.btn-cancel').click(function(){$('.panel-backdrop').hide()})
        $form.find('.btn-save').click(function(){$('.panel-backdrop').hide()})
        $form.closest('.TB_panel').css('z-index', 1050)  // can't seem to bring out a smaller sub component with z-index
    }
}

function prompt_for_new_file_name(link) {
    var is_current_scenario = link == '/app/SaveScenario/'
    var dialog = new BootstrapDialog.show({
        title: 'Scenario Save As...',
        type: BootstrapDialog.TYPE_PRIMARY,
        message: 'Enter the name of the new scenario: <input type="text" id="new_name">',
        buttons: [
            {
                label: 'Cancel',
                cssClass: 'btn',
                action: function (dialog) {
                    dialog.close();
                }
            },
            {
                label: 'Save As',
                cssClass: 'btn-primary',
                action: function (dialog) {
                    dialog.close();
                    if (is_current_scenario) {
                        $('.filename input').val($('#new_name').val())
                        $('.filename').closest('form').submit()
                    } else {
                        window.location = link + $('#new_name').val();
                    }
                }
            }
        ]
    });
}

function clear_form_populate_panel($container_panel, delete_link) {
    if($container_panel.hasClass('layout-panel') == false //not a layout-panel
            && $container_panel.closest('.layout-panel').attr('id') != 'population_panel') { //inside function panel or left-panel
        $container_panel = $container_panel.closest('.layout-panel') //upgrade to function panel
    }
    var panel_id = $container_panel.attr('id');
    if (panel_id == 'functions_panel') {
        //load list of functions instead of blank
        $.get('/setup/Function/', function (newForm) {
            var $newForm = $($.parseHTML(newForm));
            $container_panel.html($newForm)
        })
    } else {
        if(panel_id == 'left-panel') {
            reload_model_list();
            var primary_key = delete_link.split('/')[3];
            if(typeof delete_link !== 'undefined' && $('#center-panel form').attr('action').indexOf(primary_key) != -1){
                $('#center-panel').html('')
            }
        } else { //will still clear Create Group form inside of population_panel without destroying the whole panel
            $container_panel.html('') //delete everything from the div containing the form
        }
    }
}


function reload_image(load_target) {
    var target = load_target.find('form')
    if(target.attr('id') == 'relational-form' || target.attr('id') == 'relational-form'){
        var img = $('#function-graph'); //newly placed image
        d = new Date();
        var new_src = img.attr("src") + "?" + d.getTime();
        img.attr("src", new_src);
    }
}

function ajax_submit_complex_form_and_replaceWith(formAction, formData, $self, load_target) {
    $.ajax({
        url: formAction,
        type: "POST",
        data: formData,
        cache: false,
        contentType: false,
        processData: false,
        success: function (form_html) {
            $('.scenario-status').addClass('unsaved')
            // Here we replace the form, for the
            if ($self.closest('#main-panel').length) { //in the main panel, just reload the page
                $('#main-panel').html($(form_html).find('#main_panel')[0])
            } else {
                if (formAction.lastIndexOf('new/') != -1) { //new model created
                    if($self.closest('.layout-panel').attr('id') == 'center-panel'){
                        reload_model_list($self); //reload left
                    }else{
                        var lastClickedSelect = get_parent_select($self);
                        add_model_option_to_selects(form_html, lastClickedSelect)
                    }
                }
                load_target.replaceWith(form_html)
                reload_image(load_target)
            }
        },
        error: function () {
            $self.find('.error-message').show()
        }
    }).always(function () {
        $('.blocking-overlay').hide();
    });
}<|MERGE_RESOLUTION|>--- conflicted
+++ resolved
@@ -377,16 +377,12 @@
     var origin = $input.closest('.layout-panel').attr('id');
     if(origin == 'left-panel') { //use the center-panel if this is from left
         load_target = '#center-panel'
-<<<<<<< HEAD
         $('#center-panel').addClass('reveal') //allows toggle of box shadow on :before pseudo element
-    }else if(position == 'right-panel'){ // we've run out of room and must use a modal
-=======
     }
     if(origin == 'center-panel'){
         $('#functions_panel').removeClass('TB_panel_closed')
     }
     if(origin == 'functions_panel'){ // we've run out of room and must use a modal
->>>>>>> 521b7aa5
         modelModal.show($input);
         return
     }
@@ -395,13 +391,9 @@
         url = url.replace('new', $input.val());//will edit already existing model
     $(load_target).load(url)
     $input.closest('.layout-panel').find('select').removeClass('active')  // nix .active from the earlier select
-<<<<<<< HEAD
     $input.addClass("active")  //@tjmahlin use .active to to style links between panels 
     $input.closest('.layout-panel').find('.controls').removeClass('active_linking') //made by tjmahlin - remove .active_linking from earlier select parent
     $input.parent('.controls').addClass("active_linking") //add .active_linking class to .active select parent in order to creat linking style between center and right column
-=======
-    $input.addClass("active")  //@tjmahlin use .active to to style links between panels
->>>>>>> 521b7aa5
 }
 
 
