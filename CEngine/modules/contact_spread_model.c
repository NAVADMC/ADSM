/** @file contact_spread_model.c
 * Module for contact spread.
 *
 * On each day, this module follows these steps:
 * <ol>
 *   <li>
 *     Look up a multiplier for the rate of movement of animals based on the
 *     number of days since a public announcement of an outbreak.  Use this
 *     multiplier to scale the movement rate specified in the parameters.
 *   <li>
 *     For each unit <i>A</i>,
 *     <ol>
 *       <li>
 *         Check whether <i>A</i> can be the source of an infection.  That is,
 *         is it Latent (applicable only for direct contact) or Infectious,
 *         and not quarantined?
 *       <li>
 *         If <i>A</i> cannot be a source, go on to the next unit.
 *       <li>
 *         Sample a number <i>N</i> from a Poisson distribution whose mean is
 *         the movement rate.
 *       <li>
 *         Create <i>N</i> exposures with <i>A</i> as the source.
 *     </ol>
 *   <li>
 *     For each exposure <i>E</i>,
 *     <ol>
 *       <li>
 *         Sample a number <i>TargetDistance</i> from the distance distribution
 *         specified in the parameters.
 *       <li>
 *         From all units that can be the target of an infection (that is,
 *         those that are not Destroyed), choose the unit
 *         <i>B</i> whose distance from the source is closest to
 *         <i>TargetDistance</i>.
 *       <li>
 *         Record the exposure of the target unit.  This exposure can be
 *         discovered by trace-back investigations.
 *       <li>
 *         Generate a random number <i>r</i> in [0,1].
 *       <li>
 *         If doing direct contact and <i>r</i> < the prevalence in the source
 *         unit, or if doing indirect contact and <i>r</i> < the probability of
 *         infection given exposure,
 *         <ol>
 *           <li>
 *             Infect the target unit.
 *         </ol>
 *     </ol>
 * </ol>
 *
 * These calculations come from the document <i>SpreadModel Version 3.0
 * Diagrams and pseudocoding</i>, by Mark A. Schoenbaum of the
 * <a href="http://www.aphis.usda.gov/">USDA</a> and Francisco Zagmutt-Vergara
 * of <a href="http://www.colostate.edu/">Colorado State University</a>.
 *
 * @author Neil Harvey <nharve01@uoguelph.ca><br>
 *   School of Computer Science, University of Guelph<br>
 *   Guelph, ON N1G 2W1<br>
 *   CANADA
 *
 * @author Shaun Case <ShaunCase@colostate.edu><br>
 *   Animal Population Health Institute<br>
 *   College of Veterinary Medicine and Biomedical Sciences<br>
 *   Colorado State University<br>
 *   Fort Collins, CO 80523<br>
 *   USA
 *
 * @date November 2003
 *
 * Copyright &copy; University of Guelph, and Colorado State University  2003-2009
 * 
 * This program is free software; you can redistribute it and/or modify it
 * under the terms of the GNU General Public License as published by the Free
 * Software Foundation; either version 2 of the License, or (at your option)
 * any later version.
 */

#if HAVE_CONFIG_H
#  include <config.h>
#endif

/* To avoid name clashes when multiple modules have the same interface. */
#define new contact_spread_model_new
#define run contact_spread_model_run
#define has_pending_actions contact_spread_model_has_pending_actions
#define has_pending_infections contact_spread_model_has_pending_infections
#define to_string contact_spread_model_to_string
#define local_free contact_spread_model_free
#define handle_before_each_simulation_event contact_spread_model_handle_before_each_simulation_event
#define handle_new_day_event contact_spread_model_handle_new_day_event
#define handle_public_announcement_event contact_spread_model_handle_public_announcement_event
#define check_and_choose contact_spread_model_check_and_choose

#include "module.h"
#include "module_util.h"
#include "gis.h"
#include "spatial_search.h"

#if STDC_HEADERS
#  include <string.h>
#endif

#if HAVE_STRINGS_H
#  include <strings.h>
#endif

#if HAVE_MATH_H
#  include <math.h>
#endif

#include "general.h"
#include "contact_spread_model.h"

#ifdef USE_SC_GUILIB
#  include <sc_adsm_outputs.h>
#endif

#if !HAVE_ROUND && HAVE_RINT
#  define round rint
#endif

double round (double x);

/** This must match an element name in the DTD. */
#define MODEL_NAME "contact-spread-model"



#define EPSILON 0.01



/**
 * Specialized information for this module.  There is a local_data_t structure
 * that holds global information, and the local_data_t structure contains an
 * array of param_block_t structures, each of which holds parameters specific
 * to one contact type/source production type/recipient production type
 * combination.
 */
typedef struct
{
  double movement_rate;
  double fixed_movement_rate;
  REL_chart_t *movement_control; /**< Movement control charts by source and
    recipient production type, used when the source unit is not inside a zone
    focus.  When the source unit is inside a zone focus, use the charts by
    zone and production type, in local_data_t below. */
  PDF_dist_t *distance_dist;
  PDF_dist_t *shipping_delay;
  gboolean latent_units_can_infect;
  gboolean subclinical_units_can_infect;
  double prob_infect;
}
param_block_t;



/* Specialized information for this model. */
typedef struct
{
  GPtrArray *production_types; /**< Each item in the list is a char *. */
  ZON_zone_list_t *zones;
  param_block_t ***param_block[ADSM_NCONTACT_TYPES]; /**< Blocks of parameters.
    Use an expression of the form
    param_block[contact_type][source_production_type][recipient_production_type]
    to get a pointer to a particular param_block. */
  REL_chart_t ***movement_control[ADSM_NCONTACT_TYPES]; /**< Movement control
    charts for units inside zones.  Use an expression of the form
    movement_control[contact_type][zone->level-1][source_production_type]
    to get a pointer to a particular chart. */
  GPtrArray *pending_infections; /**< An array to store delayed contacts.  Each
    item in the array is a GQueue of Exposure events.  (Actually
    a singly-linked list would suffice, but the GQueue syntax is much more
    readable than the GSList syntax.)  An index "rotates" through the array, so
    an event that is to happen in 1 day is placed in the GQueue that is 1 place
    ahead of the rotating index, an event that is to happen in 2 days is placed
    in the GQueue that is 2 places ahead of the rotating index, etc. */
  unsigned int npending_infections;
  unsigned int rotating_index; /**< To go with pending_infections. */
  gboolean outbreak_known;
  int public_announcement_day;
  sqlite3 *db; /* Temporarily stash a pointer to the parameters database here
    so that it will be available to the set_params function. */
}
local_data_t;



/**
 * Before each simulation, set "outbreak known" to no and delete any delayed
 * infections leftover from a previous iteration.
 *
 * @param self this module.
 */
void
handle_before_each_simulation_event (struct adsm_module_t_ *self)
{
  local_data_t *local_data;
  unsigned int i;
  GQueue *q;

  #if DEBUG
    g_debug ("----- ENTER handle_before_each_simulation_event (%s)", MODEL_NAME);
  #endif

  local_data = (local_data_t *) (self->model_data);
  local_data->outbreak_known = FALSE;
  local_data->public_announcement_day = 0;
  for (i = 0; i < local_data->pending_infections->len; i++)
    {
      q = (GQueue *) g_ptr_array_index (local_data->pending_infections, i);
      while (!g_queue_is_empty (q))
        EVT_free_event (g_queue_pop_head (q));
    }
  local_data->npending_infections = 0;
  local_data->rotating_index = 0;

  #if DEBUG
    g_debug ("----- EXIT handle_before_each_simulation_event (%s)", MODEL_NAME);
  #endif

  return;
}



/**
 * Special sub-structure for use with the callback function below.
 * 
 */
typedef struct
{
  ADSM_contact_type contact_type;
  unsigned int recipient_production_type;
  double movement_distance;
  UNT_unit_t *best_unit; /**< The current pick for best recipient. */
  ZON_zone_fragment_t *best_unit_zone; /**< The zone fragment best_unit is in. */
  double best_unit_distance; /**< The distance from the source unit to
    best_unit. */
  double best_unit_difference; /**< The difference between the desired contact
    distance and best_unit_distance. */
  double min_difference; /**< The smallest value of best_unit_difference so
    far.  See the file drift.xml in the direct contact tests for an explanation
    of why this is needed. */
  double cumul_size;    
  gboolean try_again;  /*  Used if and when the RTree search method found no match */    
}sub_callback_t;


/**
 * Special structure for use with the callback function below.
 */
typedef struct
{
  struct adsm_module_t_ *self;
  UNT_unit_list_t *units;
  ZON_zone_list_t *zones;
  RAN_gen_t *rng;
  UNT_unit_t *unit1;
  ZON_zone_fragment_t *unit1_fragment;
  /**  This optimization repairs the fact that the RTree and the exhaustive
       searching is so time intensive, by altering the original algorithm to
       handle all contact/prodcution-type combinations at the same time during
       the iteration over the eligible unit list.  Prior to this, the search 
       was done once for each contact/production-type combination, thus compounding
       the search time consumption exponentially.  This is where the majority of
       the simulation time is spent, so reducing this complexity could significantly
       improve on performance for the simulation engine.  Reduction should be
       as a maximum: 
       Total_Time / [ number_of_contact_types X number_of_production_types X average( number_of_contacts_per_production_type ) ]     
       where number_of_contacts_per_production_type varies in number per [number_of_contact_types X number_of_production_types] pair
       
       For sufficiently diverse, i.e. worst case, scenario populations, this could be as big a difference
       as the differenc between O(n^4) and O(n[log(n)]), i.e. exponential 
       speed-up; best case scenario parameters would show a linear speed-up.  Either case,
       should be fairly dramatic improvements in time consumption....we'll se....        
   **/
  unsigned long contact_count;
  unsigned long production_type_count;
  /*  This is a 3-Dimensional matrix of contact-types, production-types, and 
   *  sub_callback_t structures, where the depth of the matrix, sub-callback_t element,
   *  is variable per [contact-type, production-type] pair.
   */
  GPtrArray ***_contacts; /* gpointer points to a sub_callback_t */    
  unsigned int num_unmatched_exposures;
} callback_t;



/**
 * Check whether unit 1 can infect unit 2 and if so, whether it beats the
 * best (so far) matching potential target unit.
 */
void
check_and_choose (int id, gpointer arg)
{
  callback_t *callback_data;
  UNT_unit_list_t *units;
  UNT_unit_t *unit2;
  UNT_unit_t *unit1;
  local_data_t *local_data;
  double distance;
  double difference;
  ZON_zone_fragment_t *unit1_fragment, *unit2_fragment;
  gboolean contact_forbidden;
  ADSM_contact_type contact_type;
  unsigned long production_type;
  unsigned long index;

  callback_data = (callback_t *) arg;
  g_assert (callback_data != NULL);

  units = callback_data->units;
  unit2 = UNT_unit_list_get (units, id);

  if ( callback_data->_contacts != NULL )
  {
    if ( 
      ( unit2 != callback_data->unit1 ) 
      && ( unit2->state != Destroyed )
    )
    {
      unit1 = callback_data->unit1;

      local_data = ( local_data_t * ) ( callback_data->self->model_data );
      distance = GIS_distance ( unit1->x, unit1->y, unit2->x, unit2->y );
  
      for ( contact_type = 0; contact_type < callback_data->contact_count; contact_type++ )
      {         
        for ( production_type = 0; production_type < callback_data->production_type_count; production_type++ )
        {
          GPtrArray *_contacts = (GPtrArray *)callback_data->_contacts[contact_type][production_type];
   
          if ( _contacts != NULL )
          {
            sub_callback_t *contact;
            for ( index = 0; index < _contacts->len; index ++ )
            {              
              if ( ( contact = g_ptr_array_index ( _contacts, index ) ) != NULL )
              {  
                if ( index == 0 )
                  if ( unit2->production_type != contact->recipient_production_type )
                  {
                    /*  Wrong production type...try next combination */ 
                    break;
                  };
  
                /* This will be set to TRUE if the search within the circle is
                 * running for the first time, or if the search within the
                 * circle found nothing and we are now using exhaustive search.
                 */
                if ( contact->try_again )
                { 
                  /* Is unit 2 closer to unit 1 than the best match so far? */
                  difference = fabs ( contact->movement_distance - distance );
                  if ( contact->best_unit == NULL )
                  {                     
                    /* If unit 2 is quarantined, it cannot be the recipient of a direct
                     * contact. */
                    if ( ( unit2->quarantined ) && ( contact->contact_type == ADSM_DirectContact ) )
                    {
                      #if DEBUG
                        g_debug ( "----- check_and_choose - Optimized Version:  Fit found, but not allowed; quarantined direct-contact" );
                      #endif                         
                    }
                    else
                    {                        
                      contact->best_unit = unit2;
                      contact->best_unit_zone = callback_data->zones->membership[unit2->index];
                      contact->best_unit_distance = distance;
                      contact->best_unit_difference = difference;
                      contact->min_difference = difference;
                      contact->cumul_size = unit2->size;
                      /* A best_unit has been filled in where there previously
                       * was NULL.  This means that we can decrement the count
                       * of unmatched exposures. */
                      callback_data->num_unmatched_exposures--;
                    };
                  }
                  else if ( fabs ( difference - contact->min_difference ) <= EPSILON )
                  {                        
                    /* When we find a second potential recipient unit the same distance from
                     * the source as the current closest potential recipient, we first check
                     * if contact with the new find is forbidden by quarantine or zone rules.
                     * If so, we can ignore it.  Otherwise, check if contact with the old find
                     * is forbidden by zone rules; if so, we can take the new find.
                     * Otherwise, the new find has a 1 in 2 chance
                     * of replacing the older find, if they are the same size.  (If the new
                     * find is half the size of the old one, it has a 1 in 3 chance; if it is
                     * twice the size of the old one, it has a 2 in 3 chance.)  If we find a
                     * third potential recipient unit the same distance from the source, its
                     * chance of replacing the older choice is its size divided by the sum of
                     * its size and the sizes of all of the older choices.  This gives the
                     * same result as recording all the potential recipient units and
                     * choosing among them afterwards. */
                    unit1_fragment = callback_data->unit1_fragment;
                    unit2_fragment = callback_data->zones->membership[unit2->index];
    
    
                    contact_forbidden = ( ( unit2->quarantined && contact->contact_type == ADSM_DirectContact )
                                          || ( ZON_level ( unit2_fragment ) > ZON_level ( unit1_fragment ) )
                                          || ( ZON_level ( unit1_fragment ) - ZON_level ( unit2_fragment ) > 1 )
                                          || ( ( ZON_level ( unit1_fragment ) - ZON_level ( unit2_fragment ) == 1 )
                                               && !ZON_nests_in ( unit2_fragment, unit1_fragment ) )
                                          || ( ( ZON_level ( unit2_fragment ) == ZON_level ( unit1_fragment ) )
                                               && !ZON_same_fragment ( unit2_fragment, unit1_fragment ) ) );
    
                    if ( !contact_forbidden )
                    {
                      /* Contact with this new find (unit 2) is not forbidden.
                       * Is contact with the old find forbidden? If so, take
                       * the new find. */
                      contact_forbidden = ( ( contact->best_unit->quarantined && contact->contact_type == ADSM_DirectContact )
                                          || ( ZON_level ( contact->best_unit_zone ) > ZON_level ( unit1_fragment ) )
                                          || ( ZON_level ( unit1_fragment ) - ZON_level ( contact->best_unit_zone ) > 1 )
                                          || ( ( ZON_level ( unit1_fragment ) - ZON_level ( contact->best_unit_zone ) == 1 )
                                               && !ZON_nests_in ( contact->best_unit_zone, unit1_fragment ) )
                                          || ( ( ZON_level ( contact->best_unit_zone ) == ZON_level ( unit1_fragment ) )
                                               && !ZON_same_fragment ( contact->best_unit_zone, unit1_fragment ) ) );
                      if (contact_forbidden)
                        {
                          /* Contact with the old find is forbidden: take the
                           * new find. */
                          #if DEBUG
                            g_debug ( "----- check_and_choose - Optimized Version: Replacing best_unit with this unit because contact with best_unit was forbidden" );
                          #endif
                          contact->cumul_size -= contact->best_unit->size;
                          contact->cumul_size += unit2->size;

                          contact->best_unit = unit2;
                          contact->best_unit_zone = unit2_fragment;
                          contact->best_unit_distance = distance;
                          contact->best_unit_difference = difference;
                          if ( difference < contact->min_difference )
                            contact->min_difference = difference;
                        }
                      else
                        {
                          /* Neither contact with the old find nor contact
                           * with the new find is forbidden; choose between
                           * the two at random. */
                          contact->cumul_size += unit2->size;
    
                          if ( RAN_num ( callback_data->rng ) < unit2->size / contact->cumul_size )
                          {                        
                            #if DEBUG
                              g_debug ( "----- check_and_choose - Optimized Version: Replacing best_unit with this unit because of a random number draw" );
                            #endif                           
                            contact->best_unit = unit2;
                            contact->best_unit_distance = distance;
                            contact->best_unit_difference = difference;
                            if ( difference < contact->min_difference )
                              contact->min_difference = difference;
                          }
                          else
                          {
                            #if DEBUG
                              g_debug ( "----- check_and_choose - Optimized Version: NOT replacing best_unit with this unit" );
                            #endif                           
                          };
                        }
                    } /* end of case where contact with the new find (unit2) is not forbidden. */
                    else
                    {
                      #if DEBUG
                        g_debug ( "----- check_and_choose - Optimized Version:  Contact forbidden by zone rules or quarantine rules" );
                      #endif                        
                    }
                  } /* end of case where the new find is the same distance from the source as the current best find */
                  else if ( difference < contact->min_difference )
                  {
                       
                    contact_forbidden = ( unit2->quarantined && contact->contact_type == ADSM_DirectContact );
    
                    if ( !contact_forbidden )
                    {                       
                      contact->best_unit = unit2;
                      contact->best_unit_distance = distance;
                      contact->best_unit_difference = difference;
                      contact->min_difference = difference;
                      contact->cumul_size = unit2->size;
                    }
                    else
                    {
                      #if DEBUG
                        g_debug ( "----- check_and_choose - Optimized Version:  Better fit found, but contact forbidden:  quarantined unit for direct-contact" );
                      #endif           
                    };
                  }
                  else
                  {
                    #if DEBUG
                      g_debug ( "----- check_and_choose - Optimized Version:  No fit found" );
                    #endif       
                  };
                };
              };  /*  End if contact is not NULL */
            };  /* End For contacts loop */
          };  /*  End if contacts list is not NULL */
        };  /*  End for production types loop */
      };  /*  End for contact types loop */
    }  /*  End if unit2 is not the same unit as the source unit */
    else
    {
#if DEBUG
     if ( unit2->state == Destroyed )
       g_debug ( "----- check_and_choose - Optimized Version:  Unit found was destroyed" );
     else     
       g_debug ( "----- check_and_choose - Optimized Version:  Unit found was same as source unit" );
#endif   
         ;      
    };
  }; /*  END if callback_data->_contacts != NULL */

  return;
}



typedef struct
{
  struct adsm_module_t_ *self;
  UNT_unit_list_t *units;
  ZON_zone_list_t *zones;
  EVT_new_day_event_t *event;
  RAN_gen_t *rng;
  EVT_event_queue_t *queue;   
  PDF_dist_t *_poisson;
  unsigned long new_infections;
  unsigned long exposure_attempts;
} new_day_event_hash_table_data;


void create_contacts_from_unit( gpointer key, gpointer value, gpointer user_data );

/**
 * Optimized Version:
 * Responds to a new day event by releasing any pending contacts and
 * stochastically generating exposures and infections.  This optimized version
 * calls a glib hash_table foreach function for each infectious unit in the 
 * list, which in turn does the work found in the non-optimized version of this
 * function.  This foreach call should be altered to an OMP pragma around a
 * for loop to utilize a parallel implementation of this loop, in future revisions.
 *
 * @param self the model.
 * @param units a list of units.
 * @param zones the zone list.
 * @param event a new day event.
 * @param rng a random number generator.
 * @param queue for any new events the model creates.
 */
void
handle_new_day_event (struct adsm_module_t_ *self, UNT_unit_list_t * units,
                      ZON_zone_list_t * zones, EVT_new_day_event_t * event,
                      RAN_gen_t * rng, EVT_event_queue_t * queue)
{
  local_data_t *local_data;
  EVT_event_t *pending_event;
  PDF_dist_t *poisson;
  new_day_event_hash_table_data *foreach_callback_data;
  GQueue *q;

#if DEBUG
  g_debug ("----- ENTER handle_new_day_event (%s) - Optimized Version", MODEL_NAME);
#endif

  /******                                                      ******/
  /* This is all the same as the previous version of this function */
  /******                                                    ******/
  local_data = (local_data_t *) (self->model_data);

  /* Release any pending (due to shipping delays) events. */
  local_data->rotating_index =
    (local_data->rotating_index + 1) % local_data->pending_infections->len;
  q = (GQueue *) g_ptr_array_index (local_data->pending_infections, local_data->rotating_index);
  while (!g_queue_is_empty (q))
    {
      /* Remove the event from this model's internal queue and place it in the
       * simulation's event queue. */
      pending_event = (EVT_event_t *) g_queue_pop_head (q);
#ifndef WIN_DLL
      /* Double-check that the event is coming out on the correct day. */
      g_assert (pending_event->u.exposure.day == event->day);
#endif
      EVT_event_enqueue (queue, pending_event);
      local_data->npending_infections--;
    }
  
  /* Allocate a distribution that will be used to pick the number of exposures
   * from a source. */
  poisson = PDF_new_poisson_dist ( 1.0 );

    /******                                                    ******/
   /*           Begin optimization additions/changes               */
  /******                                                    ******/

  foreach_callback_data = g_new( new_day_event_hash_table_data, 1 );

  /*  Fill in the user_data to be sent to the foreach hash table call */
  foreach_callback_data->self = self;
  foreach_callback_data->units = units;
  foreach_callback_data->zones = zones;
  foreach_callback_data->event = event;
  foreach_callback_data->rng = rng;
  foreach_callback_data->queue = queue; 
  foreach_callback_data->_poisson = poisson; 
  foreach_callback_data->new_infections = 0;
  foreach_callback_data->exposure_attempts = 0;

  /*  Iterate over the infectious units.  This is a shortened list compared to the entire unit list */
  g_hash_table_foreach( _iteration.infectious_units, create_contacts_from_unit, foreach_callback_data );  
    
  /*  Free memory used by the user_data structure */
  g_free( foreach_callback_data );

  /* Free memory used by the Poisson distribution */
  PDF_free_dist (poisson);

#if DEBUG
  g_debug ("----- EXIT handle_new_day_event (%s) - Optimized Version", MODEL_NAME);
#endif
}

/**
 * Creates the outgoing contacts (exposures) from one unit. This function is
 * typed as a GHFunc so that it can be the function called by
 * g_hash_table_foreach.
 *
 * @param key       Unused, but required by g_hash_table_foreach()
 * @param value     A Pointer to the infectious unit, (source unit).
 * @param user_data A Pointer to the foreach_callback_data structure, as passed by the optimized handle_new_day_event() function.
 */
void create_contacts_from_unit( gpointer key, gpointer value, gpointer user_data )
{
  local_data_t *local_data;
  double disease_control_factors;
  double rate;
  PDF_dist_t *poisson;
  unsigned int nunits;          /* number of units */
  ADSM_contact_type contact_type;
  param_block_t **contact_type_block;
  UNT_unit_t *unit1, *unit2;
  unsigned int nprod_types, i, j, k;
  param_block_t *param_block;
  unsigned int unit2_index;
  unsigned int zone_index;
  REL_chart_t *control_chart;
  int nexposures;
  EVT_event_t *exposure;
  callback_t callback_data;
  double distance;              /* between two units being considered */
  gboolean contact_forbidden;
  double r, P;
  gboolean contact_is_adequate;
  ZON_zone_fragment_t *background_zone, *unit1_fragment, *unit2_fragment;
  int shipping_delay;
  int delay_index;
  GQueue *q;
  GPtrArray ***_contacts;

  struct adsm_module_t_ *self;
  UNT_unit_list_t *units;
  ZON_zone_list_t *zones;
  EVT_new_day_event_t *event;
  RAN_gen_t *rng;
  EVT_event_queue_t *queue;  
  unsigned long sum_exposures;
  double max_distance;
  unsigned long new_infections;
  
  
#if DEBUG
  g_debug ("----- ENTER new_day_event_handler - Optimized Version" );
#endif
  
  max_distance = 0.0;  
  new_infections = 0;
  sum_exposures = 0;

  new_day_event_hash_table_data *foreach_callback_data = (new_day_event_hash_table_data *) user_data;
  
  self = foreach_callback_data->self;
  units = foreach_callback_data->units;
  zones = foreach_callback_data->zones;
  event = foreach_callback_data->event;
  rng = foreach_callback_data->rng;
  queue = foreach_callback_data->queue;  

  local_data = (local_data_t *) (self->model_data);

  /*  Set the usual items for this function from the check_and_choose callback structure*/
  callback_data.self = self;
  callback_data.units = units;
  callback_data.zones = zones;
  callback_data.rng = rng;

  poisson = foreach_callback_data->_poisson;
  background_zone = ZON_zone_list_get_background ( zones );
  nprod_types = local_data->production_types->len;
  nunits = UNT_unit_list_length ( units );
    
  unit1 = (UNT_unit_t *) value;
  unit1_fragment = zones->membership[unit1->index];
  callback_data.unit1_fragment = unit1_fragment;      
  callback_data.unit1 = unit1;

  #if DEBUG
    g_debug ("new_day_event_handler:  unit \"%s\" is %s (%i), state is %s",
             unit1->official_id, unit1->production_type_name,
             unit1->production_type, UNT_state_name[unit1->state]);
  #endif

  /*  How many contact types do we have?  */
  j = 0;
  for ( contact_type = ADSM_DirectContact; contact_type <= ADSM_IndirectContact; contact_type++ )
    j++;

  /*  Begin building 1-dimension of the attempted exposure matrix */
  _contacts = g_new( GPtrArray **, j );
  
  /*  Set some more callback data for check_and_choose to use */
  callback_data.contact_count = j;
  callback_data.production_type_count = nprod_types;
  callback_data._contacts = _contacts; 

  /*  Iterate over all contact/production-type pairs and build the remaining dimensions of the matrix of desired matches for exposure attempts */
  if ( callback_data.contact_count > 0 )
  {        
    j = 0;
    for ( contact_type = ADSM_DirectContact; contact_type <= ADSM_IndirectContact; contact_type++ )
    {
      _contacts[j] = g_new( GPtrArray *, nprod_types );

      contact_type_block = local_data->param_block[contact_type][unit1->production_type];

#if DEBUG
  g_debug ("new_day_event_handler:  Trying %i production types for this contact type %s",
           nprod_types, (( contact_type == ADSM_DirectContact)? "Direct":"Indirect"));
#endif  
      for (i = 0; i < nprod_types; i++)
      {
        /*  Reset maximum distance desired to zero for each contact/production-type pair.  
            This is used only by the RTree search function.  */
        distance = 0.0;
        
        /*  Create this element of the 2nd Dimension of the exposure attempt matrix */
        _contacts[j][i] = g_ptr_array_new();

        if (contact_type_block != NULL)
        {
          /*  Get this combination, contact_type/production_type, param_block from memory */              
          param_block = contact_type_block[i];

          if ( param_block != NULL )
          {

            /*  Can this exposure attempt happen? */
            if ( !((unit1->quarantined) && (contact_type == ADSM_DirectContact)) )
            {
              /*  Check spread parameters to see if this unit's state can spread for this contact type */ 
              if ( (unit1->state == Latent && param_block->latent_units_can_infect == TRUE) || 
                   (unit1->state == InfectiousSubclinical && param_block->subclinical_units_can_infect == TRUE)
                   || ( (unit1->state != Latent) && (unit1->state != InfectiousSubclinical) )
                 )
              { 
                /*  Okay, this unit CAN spread disease for this contact/production_type pair 
                    Establish the parameters of this exposure attempt.  */
                
                
                /* Compute a multiplier to reduce the rate of movement once the
                 * community is aware of an outbreak. */
                if ( !local_data->outbreak_known )
                  disease_control_factors = REL_chart_lookup (0, param_block->movement_control);
                else if (ZON_same_zone (background_zone, unit1_fragment))
                  disease_control_factors =
                    REL_chart_lookup (event->day - local_data->public_announcement_day,
                                      param_block->movement_control);
                else
                {
                  zone_index = ZON_level (unit1_fragment) - 1;
                  #if DEBUG
                    g_debug ("zone index = %u", zone_index);
                  #endif
                  control_chart =
                    local_data->movement_control[contact_type][zone_index][unit1->production_type];
                  if (control_chart == NULL)
                  {
                    #if DEBUG
                      g_debug ("new_day_event_handler:  unit is in \"%s\" zone, no special control chart for %s units in this zone",
                               unit1_fragment->parent->name, unit1->production_type_name);
                    #endif
                    control_chart = param_block->movement_control;
                  }
                  else
                  {
                    #if DEBUG
                      g_debug ("new_day_event_handler:  unit is in \"%s\" zone, using special control chart for %s units in this zone",
                               unit1_fragment->parent->name, unit1->production_type_name);
                    #endif
                    ;
                  }
                  disease_control_factors =
                    REL_chart_lookup (event->day - local_data->public_announcement_day,
                                      control_chart);
                }; /*  END Compute a multiplier */


                /* Pick the number of exposures from this source.
                 * If a fixed number of movements is specified, use it.
                 * Otherwise, pick a number from the Poisson distribution. */
                if (param_block->fixed_movement_rate > 0)
                {
                  rate = param_block->fixed_movement_rate * disease_control_factors;
                  #if DEBUG
                    g_debug ("new_day_event_handler:  contact rate = %g (fixed) * %g = %g",
                             param_block->fixed_movement_rate, disease_control_factors, rate);
                  #endif
                  nexposures = (int) ((event->day + 1) * rate) - (int) (event->day * rate);
                  sum_exposures = sum_exposures + nexposures;
                }
                else
                {
                  rate = param_block->movement_rate * disease_control_factors;
                  #if DEBUG
                    g_debug ("new_day_event_handler:  contact rate = %g * %g = %g",
                             param_block->movement_rate, disease_control_factors, rate);
                  #endif
                  poisson->u.poisson.mu = rate;
                  nexposures = (int) (PDF_random (poisson, rng));
                  sum_exposures = sum_exposures + nexposures;                          
                }
                #if DEBUG
                  g_debug ("new_day_event_handler:  Day %i, Needing %i exposures from unit \"%s\", for production_type %i and contact_type %i",
                           event->day, nexposures, unit1->official_id, i + 1, j + 1 );
                #endif

                /*  Now create and fillin the 3rd and final dimension of the 
                    exposure attempt matrix, to be used by check_and_choose  */
                for ( k = 0; k < nexposures; k++ )
                {
                  /*  Allocate some memory for this data */  
                  sub_callback_t *sub_callback = g_new(sub_callback_t, 1);

<<<<<<< HEAD
                  if ( sub_callback != NULL )
                  {
                    /*  Add the pointer to this data to the matrix */ 
                    g_ptr_array_add( _contacts[j][i], sub_callback );

                    sub_callback->try_again = TRUE;
                    sub_callback->contact_type = contact_type;
                    sub_callback->recipient_production_type = i;
                    sub_callback->best_unit = NULL;
                    sub_callback->movement_distance = PDF_random (param_block->distance_dist, rng);
                    if (sub_callback->movement_distance < 0)
                      sub_callback->movement_distance = 0;

                    /*  Use maximum distance desired for the bounding box in RTree */
                    if ( sub_callback->movement_distance > distance )
                      distance = sub_callback->movement_distance;
                    #if DEBUG
                      g_debug ( "new_day_event_handler:  contact of %g km",sub_callback->movement_distance );
                    #endif  
                  };  
=======
                  /*  Add the pointer to this data to the matrix */ 
                  g_ptr_array_add( _contacts[j][i], sub_callback );

                  sub_callback->try_again = TRUE;
                  sub_callback->contact_type = contact_type;
                  sub_callback->recipient_production_type = i;
                  sub_callback->best_unit = NULL;
                  sub_callback->movement_distance = PDF_random (param_block->distance_dist, rng);
                  if (sub_callback->movement_distance < 0)
                    sub_callback->movement_distance = 0;

                  /*  Use maximum distance desired for the bounding box in RTree */
                  if ( sub_callback->movement_distance > distance )
                    distance = sub_callback->movement_distance;
                  #if DEBUG
                    g_debug ( "new_day_event_handler:  contact of %g km",sub_callback->movement_distance );
                  #endif  

>>>>>>> 8d52193f
                };  /*  END nexposures for loop */                
              }
              else
              {
                if ( ( unit1->state != Latent ) && ( unit1->state != InfectiousSubclinical ) )
                  g_error ( "new_day_event_handler:  !! ERROR !!  Unit1 is okay to infect, but was not allowed to...something is wrong with the if statement logic...." );
                 
              }
            }
            else
            {
#if DEBUG
              g_debug ( "new_day_event_handler:  Unit1 is quarantined and this is direct contact" );
#endif                    
            };
          }
          else
          {
#if DEBUG
            g_debug ( "new_day_event_handler:  parameter_block empty for this production_type/contact_type pair, %i/%s", i + 1, ((contact_type == ADSM_DirectContact)? "Direct":"Indirect") );
#endif                    
          };
        }
        else
        {
#if DEBUG
          g_debug ( "new_day_event_handler:  contact_type_block empty for this production_type/contact_type pair" );
#endif                
        };    
        
        /*  Calculate the overall maximum distance for the RTree search */
        if ( max_distance < distance )
          max_distance = distance;     
#if DEBUG
        g_debug ( "new_day_event_handler:  using a max distance of %g km for this contact/production-type pair", distance );
#endif            
      };
      j = j +1;
    };  /*  END build matrix of desired matches */
  }; /*  END if contact_type count > 0 */

  if ( sum_exposures > 0 )
  {
#if DEBUG
    g_debug ( "new_day_event_handler:  Total exposures sought for this unit: %lu", sum_exposures );
#endif          

    callback_data.num_unmatched_exposures = sum_exposures;
    spatial_search_circle_by_id (units->spatial_index, unit1->index, max_distance*2.0 + EPSILON,
                                 check_and_choose, &callback_data);

    /* A re-search using the exhaustive method is necessary if some
     * exposures remain unmatched. */
    if (callback_data.num_unmatched_exposures > 0)
    {
      /*  Iterate over the results and reset "try_again" status based on each 
          match's status.  A re-search using the exhaustive method may be necessary... */
      j = 0;
      for( contact_type = ADSM_DirectContact; contact_type <= ADSM_IndirectContact; contact_type++ )
      {
        for( i = 0; i < nprod_types; i++ )
        {
          GPtrArray *t_array = NULL;
          t_array = _contacts[j][i];
                
          for( k = 0; k < t_array->len; k++ )
          {                       
            sub_callback_t *tsub = g_ptr_array_index( t_array, k );
            if ( tsub != NULL )
            {
              /*  Did we not find a match?? */ 
              tsub->try_again = ( tsub->best_unit == NULL );
            };
          }
        };
        j = j + 1;
      }
#if DEBUG
      g_debug ( "new_day_event_handler:  Using exhaustive search" );
#endif
      /*  Iterate over the entire list of units and find matches for each 
          needed exposure, using the check_and_choose function */
      for (unit2_index = 0; unit2_index < nunits; unit2_index++)
      {
        check_and_choose (unit2_index, &callback_data);
      };
    };


    /*  Okay, now we "should" have all the "best" fit's for each desired 
        contact/production-type pair, items.  */
    /*  Iterate over the results and post exposure and infection events 
        when applicable, and simultaneously delete dynamic memory used */
    j = 0;
    for( contact_type = ADSM_DirectContact; contact_type <= ADSM_IndirectContact; contact_type++ )
    {
      contact_type_block = local_data->param_block[contact_type][unit1->production_type];

      if ( contact_type_block != NULL )
      {
        for( i = 0; i < nprod_types; i++ )
        {
          GPtrArray *t_array = NULL;
          t_array = _contacts[j][i];

          param_block = contact_type_block[i];

          if ( param_block != NULL )
          {
            /*  Iterate over each exposure attempt for this contact/production_type pair */ 
            for( k = 0; k < t_array->len; k++ )
            {
              sub_callback_t *tsub = g_ptr_array_index( t_array, k );
              if ( tsub != NULL )
              {
                if (tsub->best_unit != NULL)
                {
                  /*  Create exposure and infection events here  */

                  /* An eligible recipient unit (correct production type, not
                   * Destroyed, in range, etc... ) was found. */
                  unit2 = tsub->best_unit;
#if DEBUG
                  g_debug ("new_day_event_handler:  unit \"%s\" within %g km of %g",
                           unit2->official_id,
                           tsub->best_unit_difference, tsub->movement_distance);
#endif
                  /* Check whether contact with this unit is forbidden by the
                   * zone rules. */
                  unit2_fragment = zones->membership[unit2->index];
                  contact_forbidden = FALSE;
                  if ( ZON_level ( unit2_fragment ) > ZON_level ( unit1_fragment ) )
                  {
                    contact_forbidden = TRUE;
#if DEBUG
                    g_debug ("new_day_event_handler: contact forbidden: contact from unit \"%s\" in \"%s\" zone, level %i to unit \"%s\" in \"%s\" zone, level %i would violate higher-to-lower rule",
                             unit1->official_id,
                             unit1_fragment->parent->name,
                             unit1_fragment->parent->level,
                             unit2->official_id,
                             unit2_fragment->parent->name,
                             unit2_fragment->parent->level);
#endif
                  }
                  else if ( ZON_level ( unit2_fragment ) == ZON_level ( unit1_fragment ) )
                  {
                    if ( !ZON_same_fragment ( unit2_fragment, unit1_fragment ) )
                    {
                      contact_forbidden = TRUE;
#if DEBUG
                      g_debug ("new_day_event_handler: contact forbidden: contact from unit \"%s\" to unit \"%s\" in separate foci of \"%s\" zone would violate separate foci rule",
                               unit1->official_id, unit2->official_id, unit1_fragment->parent->name);
#endif
                    }
                  }
                  else /* ZON_level ( unit2_fragment ) < ZON_level ( unit1_fragment ) */
                  {
                    if ( ZON_level ( unit1_fragment ) - ZON_level ( unit2_fragment ) > 1 )
                    {
                      contact_forbidden = TRUE;
#if DEBUG
                      g_debug ("new_day_event_handler: contact forbidden: contact from unit \"%s\" in \"%s\" zone, level %i to unit \"%s\" in non-adjacent \"%s\" zone, level %i",
                               unit1->official_id,
                               unit1_fragment->parent->name,
                               unit1_fragment->parent->level,
                               unit2->official_id,
                               unit2_fragment->parent->name,
                               unit2_fragment->parent->level);
#endif
                    }
                    else if ( !ZON_nests_in ( unit2_fragment, unit1_fragment ) )
                    {
                      contact_forbidden = TRUE;
#if DEBUG
                      g_debug ("new_day_event_handler: contact forbidden: contact from unit \"%s\" in \"%s\" zone, level %i to unit \"%s\" in non-nested focus of \"%s\" zone, level %i",
                               unit1->official_id,
                               unit1_fragment->parent->name,
                               unit1_fragment->parent->level,
                               unit2->official_id,
                               unit2_fragment->parent->name,
                               unit2_fragment->parent->level);
#endif
                    }
                  }

                  /* If none of the zone rules forbade contact, create the exposure. */
                  if ( !contact_forbidden )
                  {
                    /* Announce the exposure. */
#if DEBUG
                    g_debug ("new_day_event_handler:  unit \"%s\" unit exposed", unit2->official_id);
#endif

                    /* Is the exposure adequate (i.e., will it cause infection in a susceptible unit)? */
                    if (contact_type == ADSM_DirectContact && unit1->prevalence_curve != NULL)
                      P = unit1->prevalence;
                    else
                      P = param_block->prob_infect;
                    r = RAN_num (rng);
                    contact_is_adequate = (r < P);

                    shipping_delay = (int) round (PDF_random (param_block->shipping_delay, rng));  
                    exposure = EVT_new_exposure_event (unit1, unit2, event->day,
                                                       contact_type, TRUE, 
                                                       contact_is_adequate, shipping_delay);
                    exposure->u.exposure.contact_type = contact_type; /* This seems redundant (exposure.cause does the same thing), but there's probably a reason.... */
                          
                    if (shipping_delay <= 0)
                    {
                      EVT_event_enqueue (queue, exposure);
                    }
                    else
                    {
                      exposure->u.exposure.day += shipping_delay;
                      if (shipping_delay > local_data->pending_infections->len)
                      {
                        adsm_extend_rotating_array (local_data->pending_infections,
                                                           shipping_delay, local_data->rotating_index);
                      }

                      delay_index = (local_data->rotating_index + shipping_delay) % local_data->pending_infections->len;
                      q = (GQueue *) g_ptr_array_index (local_data->pending_infections, delay_index);
                      g_queue_push_tail (q, exposure);
                      local_data->npending_infections++;
                    };

                    /* If contact was adequate, queue an attempt to infect. */
                    if( contact_is_adequate )
                    {
#if DEBUG
                      g_debug ("new_day_event_handler:  r (%g) < P (%g), unit \"%s\" infected", r, P,
                               unit2->official_id);
#endif
                      new_infections = new_infections + 1;
                    }
                    else
                    {
#if DEBUG
                      g_debug ("new_day_event_handler:  r (%g) >= P (%g), unit \"%s\" not infected", r,
                               P, unit2->official_id);
#endif
                    };
                  } /* contact was not forbidden */
                } 
                else  /*  hmmm no match was found... */
                {
#if DEBUG
                  g_debug ("new_day_event_handler:  no recipient can be found at ~%g km from unit \"%s\" for this instance of this contact_type / production_type pair" ,
                           tsub->movement_distance, unit1->official_id);
#endif
                  ;
                };  /*  END if a unit match was found */
                    
                /*  Free the structure memory stored at this location in this GPtrArray  */
                g_free( tsub );
                    
              };  /* END if tsub != NULL  */
            };  /*  END for loop iteration over this GPtrArray  */
          };

          /* Free memory for GPtrArray */
          g_ptr_array_free( t_array, TRUE );
          _contacts[j][i] = NULL; /* just in case */

        }; /*  END iteration over production_types  */
      };

      /* Free memory for this row */
      g_free( _contacts[j] );
      j = j + 1;
    }; /*  END iteration over contact_types  */
  } /*  END if contact count > 0 */
  else
  {
    /* Free memory */
    for( j = 0, contact_type = ADSM_DirectContact; contact_type <= ADSM_IndirectContact; contact_type++, j++ )
    {
      for (i = 0; i < nprod_types; i++)
        g_ptr_array_free (_contacts[j][i], TRUE);
      g_free( _contacts[j] );
    }
  }
  g_free( _contacts );
  _contacts = NULL;  /*  just in case */
  
  /*  Set some debugging or informative counts for use by who, 
     (i.e. some function or procedure), ever might want/need them after this */
  foreach_callback_data->new_infections = foreach_callback_data->new_infections + new_infections;
  foreach_callback_data->exposure_attempts = foreach_callback_data->exposure_attempts + sum_exposures;  
  
#if DEBUG
  g_debug ("----- EXIT new_day_event_handler - Optimized Version" );
#endif  
}



/**
 * Records the day on which the outbreak is publically announced.  This is
 * important because the movement rate decreases with community awareness of an
 * outbreak.
 *
 * @param self the model.
 * @param event a public announcement event.
 */
void
handle_public_announcement_event (struct adsm_module_t_ *self,
                                  EVT_public_announcement_event_t * event)
{
  local_data_t *local_data;

#if DEBUG
  g_debug ("----- ENTER handle_public_announcement_event (%s)", MODEL_NAME);
#endif
  local_data = (local_data_t *) (self->model_data);
  if (local_data->outbreak_known == FALSE)
    {
      local_data->outbreak_known = TRUE;
      local_data->public_announcement_day = event->day;
#if DEBUG
      g_debug ("community is now aware of outbreak, movement will slow");
#endif
    }

#if DEBUG
  g_debug ("----- EXIT handle_public_announcement_event (%s)", MODEL_NAME);
#endif
}



/**
 * Runs this model.
 *
 * Side effects: may change the state of one or more units in list.
 *
 * @param self the model.
 * @param units a list of units.
 * @param zones a list of zones.
 * @param event the event that caused the model to run.
 * @param rng a random number generator.
 * @param queue for any new events the model creates.
 */
void
run (struct adsm_module_t_ *self, UNT_unit_list_t * units, ZON_zone_list_t * zones,
     EVT_event_t * event, RAN_gen_t * rng, EVT_event_queue_t * queue)
{
#if DEBUG
  g_debug ("----- ENTER run (%s)", MODEL_NAME);
#endif
  switch (event->type)
    {
    case EVT_BeforeEachSimulation:
      handle_before_each_simulation_event (self);
      break;
    case EVT_NewDay:
      handle_new_day_event (self, units, zones, &(event->u.new_day), rng, queue);
      break;
    case EVT_PublicAnnouncement:
      handle_public_announcement_event (self, &(event->u.public_announcement));
      break;
    default:
      g_error
        ("%s has received a %s event, which it does not listen for.  This should never happen.  Please contact the developer.",
         MODEL_NAME, EVT_event_type_name[event->type]);
    }

#if DEBUG
  g_debug ("----- EXIT run (%s)", MODEL_NAME);
#endif
}



/**
 * Reports whether this model has any pending actions to carry out.
 *
 * @param self the model.
 * @return TRUE if the model has pending actions.
 */
gboolean
has_pending_actions (struct adsm_module_t_ * self)
{
  local_data_t *local_data;

  local_data = (local_data_t *) (self->model_data);
  return (local_data->npending_infections > 0);
}



/**
 * Reports whether this model has any pending infections to cause.
 *
 * @param self the model.
 * @return TRUE if the model has pending infections.
 */
gboolean
has_pending_infections (struct adsm_module_t_ * self)
{
  local_data_t *local_data;

  local_data = (local_data_t *) (self->model_data);
  return (local_data->npending_infections > 0);
}



/**
 * Returns a text representation of this model.
 *
 * @param self the model.
 * @return a string.
 */
char *
to_string (struct adsm_module_t_ *self)
{
  GString *s;
  local_data_t *local_data;
  ADSM_contact_type contact_type;
  param_block_t ***contact_type_block;
  REL_chart_t ***contact_type_chart;
  unsigned int nprod_types, nzones, i, j;
  param_block_t *param_block;
  REL_chart_t *chart;
  char *substring, *chararray;

  local_data = (local_data_t *) (self->model_data);
  s = g_string_new (NULL);
  g_string_append_printf (s, "<%s", MODEL_NAME);

  /* Add the parameter block for each to-from combination of production
   * types. */
  nprod_types = local_data->production_types->len;
  for (contact_type = ADSM_DirectContact; contact_type <= ADSM_IndirectContact; contact_type++)
    {
      contact_type_block = local_data->param_block[contact_type];
      for (i = 0; i < nprod_types; i++)
        if (contact_type_block[i] != NULL)
          for (j = 0; j < nprod_types; j++)
            if (contact_type_block[i][j] != NULL)
              {
                param_block = contact_type_block[i][j];
                g_string_append_printf (s, "\n  for %s -> %s (%s)",
                                        (char *) g_ptr_array_index (local_data->production_types,
                                                                    i),
                                        (char *) g_ptr_array_index (local_data->production_types,
                                                                    j),
                                        ADSM_contact_type_name[contact_type]);
                if (param_block->fixed_movement_rate > 0)
                  g_string_append_printf (s, "\n    fixed-movement-rate=%g",
                                          param_block->fixed_movement_rate);
                else
                  g_string_append_printf (s, "\n    movement-rate=%g", param_block->movement_rate);

                substring = PDF_dist_to_string (param_block->distance_dist);
                g_string_append_printf (s, "\n    distance=%s", substring);
                g_free (substring);

                substring = PDF_dist_to_string (param_block->shipping_delay);
                g_string_append_printf (s, "\n    delay=%s", substring);
                g_free (substring);

                g_string_append_printf (s, "\n    prob-infect=%g", param_block->prob_infect);

                substring = REL_chart_to_string (param_block->movement_control);
                g_string_append_printf (s, "\n    movement-control=%s", substring);
                g_free (substring);

                g_string_append_printf (s, "\n    latent-units-can-infect=%s",
                                        param_block->latent_units_can_infect ? "true" : "false");
                g_string_append_printf (s, "\n    subclinical-units-can-infect=%s",
                                        param_block->
                                        subclinical_units_can_infect ? "true" : "false");
              }
    }

  /* Add the movement control chart for each production type-zone
   * combination. */
  nzones = ZON_zone_list_length (local_data->zones);
  for (contact_type = ADSM_DirectContact; contact_type <= ADSM_IndirectContact; contact_type++)
    {
      contact_type_chart = local_data->movement_control[contact_type];
      for (i = 0; i < nzones; i++)
        for (j = 0; j < nprod_types; j++)
          if (contact_type_chart[i][j] != NULL)
            {
              chart = contact_type_chart[i][j];
              g_string_append_printf (s, "\n  for %s in \"%s\" zone (%s)",
                                      (char *) g_ptr_array_index (local_data->production_types,
                                                                  j),
                                      ZON_zone_list_get (local_data->zones, i)->name,
                                      ADSM_contact_type_name[contact_type]);
              substring = REL_chart_to_string (chart);
              g_string_append_printf (s, "\n    movement-control=%s", substring);
              g_free (substring);
            }
    }

  g_string_append_c (s, '>');

  /* don't return the wrapper object */
  chararray = s->str;
  g_string_free (s, FALSE);
  return chararray;
}



/**
 * Frees this model.  Does not free the production type names.
 *
 * @param self the model.
 */
void
local_free (struct adsm_module_t_ *self)
{
  local_data_t *local_data;
  unsigned int nprod_types, nzones, i, j;
  ADSM_contact_type contact_type;
  param_block_t ***contact_type_block;
  param_block_t *param_block;
  REL_chart_t ***contact_type_chart;
  GQueue *q;

#if DEBUG
  g_debug ("----- ENTER free (%s)", MODEL_NAME);
#endif

  local_data = (local_data_t *) (self->model_data);

  /* Free each of the parameter blocks. */
  nprod_types = local_data->production_types->len;
  for (contact_type = ADSM_DirectContact; contact_type <= ADSM_IndirectContact; contact_type++)
    {
      contact_type_block = local_data->param_block[contact_type];
      for (i = 0; i < nprod_types; i++)
        if (contact_type_block[i] != NULL)
          {
            for (j = 0; j < nprod_types; j++)
              if (contact_type_block[i][j] != NULL)
                {
                  param_block = contact_type_block[i][j];
                  /* Free the dynamically-allocated parts of the parameter block. */
                  PDF_free_dist (param_block->distance_dist);
                  PDF_free_dist (param_block->shipping_delay);
                  REL_free_chart (param_block->movement_control);
                  /* Free the parameter block itself. */
                  g_free (param_block);
                }
            /* Free this row of the 2D array. */
            g_free (contact_type_block[i]);
          }
      /* Free the array of pointers to rows. */
      g_free (contact_type_block);
    }

  /* Free the movement control charts for units inside zones. */
  nzones = ZON_zone_list_length (local_data->zones);
  for (contact_type = ADSM_DirectContact; contact_type <= ADSM_IndirectContact; contact_type++)
    {
      contact_type_chart = local_data->movement_control[contact_type];
      for (i = 0; i < nzones; i++)
        {
          for (j = 0; j < nprod_types; j++)
            REL_free_chart (contact_type_chart[i][j]);

          /* Free this row of the 2D array. */
          g_free (contact_type_chart[i]);

        }
      /* Free the array of pointers to rows. */
      g_free (contact_type_chart);
    }

  /* Free any pending infections. */
  for (i = 0; i < local_data->pending_infections->len; i++)
    {
      q = (GQueue *) g_ptr_array_index (local_data->pending_infections, i);
      while (!g_queue_is_empty (q))
        EVT_free_event (g_queue_pop_head (q));
      g_queue_free (q);
    }
  g_ptr_array_free (local_data->pending_infections, TRUE);

  g_free (local_data);
  g_ptr_array_free (self->outputs, TRUE);
  g_free (self);

#if DEBUG
  g_debug ("----- EXIT free (%s)", MODEL_NAME);
#endif
}



/**
 * Adds a set of from-production-type/to-production-type combination specific
 * parameters to a contact spread model.
 *
 * @param data this module ("self"), but cast to a void *.
 * @param ncols number of columns in the SQL query result.
 * @param values values returned by the SQL query, all in text form.
 * @param colname names of columns in the SQL query result.
 * @return 0
 */
static int
set_params (void *data, int ncols, char **value, char **colname)
{
  adsm_module_t *self;
  local_data_t *local_data;
  sqlite3 *params;
  guint from_production_type, to_production_type;
  ADSM_contact_type contact_type;
  param_block_t ***contact_type_block;
  param_block_t *p;
  long int tmp;
  gboolean use_fixed_contact_rate;
  guint pdf_id, rel_id;

#if DEBUG
  g_debug ("----- ENTER set_params (%s)", MODEL_NAME);
#endif

  self = (adsm_module_t *)data;
  local_data = (local_data_t *) (self->model_data);
  params = local_data->db;

  g_assert (ncols == 11);

  /* Find out which to-from production type combination these parameters apply
   * to. */
  from_production_type =
    adsm_read_prodtype (value[0], local_data->production_types);
  to_production_type =
    adsm_read_prodtype (value[1], local_data->production_types);

  /* Find out whether these parameters are for direct or indirect contact. */
  if (strcmp (value[2], "direct") == 0)
    contact_type = ADSM_DirectContact;
  else if (strcmp (value[2], "indirect") == 0)
    contact_type = ADSM_IndirectContact;
  else
    g_assert_not_reached ();

  /* If necessary, create a row in the 2D array for this from-production-type. */
  contact_type_block = local_data->param_block[contact_type];
  if (contact_type_block[from_production_type] == NULL)
    {
      contact_type_block[from_production_type] =
        g_new0 (param_block_t *, local_data->production_types->len);
    }
  /* Check that we are not overwriting an existing parameter block (that would
   * indicate a bug). */
  g_assert (contact_type_block[from_production_type][to_production_type] == NULL);

  /* Create a new parameter block. */
  p = g_new (param_block_t, 1);
  contact_type_block[from_production_type][to_production_type] = p;

  /* Read the parameters. */
  errno = 0;
  tmp = strtol (value[3], NULL, /* base */ 10);
  g_assert (errno != ERANGE && errno != EINVAL);
  g_assert (tmp == 0 || tmp == 1);
  use_fixed_contact_rate = (tmp == 1);
  errno = 0;
  p->movement_rate = strtod (value[4], NULL);
  g_assert (errno != ERANGE);
  if (use_fixed_contact_rate)
    {
      /* If fixed_movement_rate >= 0, use it instead of the Poisson distribution */
      p->fixed_movement_rate = p->movement_rate;
    }
  else
    {
      p->fixed_movement_rate = -1;
    }
  /* The movement rate cannot be negative. */
  if (p->movement_rate < 0)
    {
      g_warning ("movement rate cannot be negative, setting to 0");
      p->movement_rate = 0;
    }

  errno = 0;
  pdf_id = strtol (value[5], NULL, /* base */ 10);
  g_assert (errno != ERANGE && errno != EINVAL);
  p->distance_dist = PAR_get_PDF (params, pdf_id);
  /* No part of the distance distribution can be negative. */
  if (!p->distance_dist->has_inf_lower_tail)
    {
      g_assert (PDF_cdf (-EPSILON, p->distance_dist) == 0);
    }

  if (value[6] != NULL)
    {
      errno = 0;
      pdf_id = strtol (value[6], NULL, /* base */ 10);
      g_assert (errno != ERANGE && errno != EINVAL);
      p->shipping_delay = PAR_get_PDF (params, pdf_id);
    }
  else
    p->shipping_delay = PDF_new_point_dist (0);

  errno = 0;
  p->prob_infect = strtod (value[7], NULL);
  g_assert (errno != ERANGE);
  g_assert (p->prob_infect >= 0 && p->prob_infect <= 1);

  errno = 0;
  rel_id = strtol (value[8], NULL, /* base */ 10);
  g_assert (errno != ERANGE && errno != EINVAL);  
  p->movement_control = PAR_get_relchart (params, rel_id);
  /* The movement rate multiplier cannot go negative. */
  g_assert (REL_chart_min (p->movement_control) >= 0);

  errno = 0;
  tmp = strtol (value[9], NULL, /* base */ 10);
  g_assert (errno != ERANGE && errno != EINVAL);
  g_assert (tmp == 0 || tmp == 1);
  p->latent_units_can_infect = (tmp == 1);

  errno = 0;
  tmp = strtol (value[10], NULL, /* base */ 10);
  g_assert (errno != ERANGE && errno != EINVAL);
  g_assert (tmp == 0 || tmp == 1);
  p->subclinical_units_can_infect = (tmp == 1);

#if DEBUG
  g_debug ("----- EXIT set_params (%s)", MODEL_NAME);
#endif

  return 0;
}



/**
 * Adds a set of zone/production type combination specific parameters to a
 * contact spread model.
 *
 * @param data this module ("self"), but cast to a void *.
 * @param ncols number of columns in the SQL query result.
 * @param values values returned by the SQL query, all in text form.
 * @param colname names of columns in the SQL query result.
 * @return 0
 */
static int
set_zone_params (void *data, int ncols, char **value, char **colname)
{
  adsm_module_t *self;
  local_data_t *local_data;
  sqlite3 *params;
  guint zone, production_type;
  ADSM_contact_type contact_type;
  REL_chart_t ***contact_type_chart;
  guint rel_id;
  REL_chart_t *movement_control;

  #if DEBUG
    g_debug ("----- ENTER set_zone_params (%s)", MODEL_NAME);
  #endif

  self = (adsm_module_t *)data;
  local_data = (local_data_t *) (self->model_data);
  params = local_data->db;

  g_assert (ncols == 4);

  /* Find out which zone/production type combination these parameters apply
   * to. */
  zone = adsm_read_zone (value[0], local_data->zones);
  production_type = adsm_read_prodtype (value[1], local_data->production_types);

  /* Find out whether these parameters are for direct or indirect contact. */
  if (strcmp (value[2], "direct") == 0)
    contact_type = ADSM_DirectContact;
  else if (strcmp (value[2], "indirect") == 0)
    contact_type = ADSM_IndirectContact;
  else
    g_assert_not_reached ();

  /* Check that we are not overwriting an existing chart (that would
   * indicate a bug). */
  contact_type_chart = local_data->movement_control[contact_type];
  g_assert (contact_type_chart[zone][production_type] == NULL);

  /* Read the parameter. */
  errno = 0;
  rel_id = strtol (value[3], NULL, /* base */ 10);
  g_assert (errno != ERANGE && errno != EINVAL);  
  movement_control = PAR_get_relchart (params, rel_id);
  /* The movement rate multiplier cannot go negative. */
  g_assert (REL_chart_min (movement_control) >= 0);
  contact_type_chart[zone][production_type] = movement_control;

  #if DEBUG
    g_debug ("----- EXIT set_zone_params (%s)", MODEL_NAME);
  #endif

  return 0;
}


/**
 * Returns a new contact spread model.
 */
adsm_module_t *
new (sqlite3 * params, UNT_unit_list_t * units, projPJ projection,
     ZON_zone_list_t * zones)
{
  adsm_module_t *self;
  local_data_t *local_data;
  EVT_event_type_t events_listened_for[] = {
    EVT_BeforeEachSimulation,
    EVT_NewDay,
    EVT_PublicAnnouncement,
    0
  };
  unsigned int nprod_types, nzones, i;
  char *sqlerr;

#if DEBUG
  g_debug ("----- ENTER new (%s)", MODEL_NAME);
#endif

  self = g_new (adsm_module_t, 1);
  local_data = g_new (local_data_t, 1);

  self->name = MODEL_NAME;
  self->events_listened_for = adsm_setup_events_listened_for (events_listened_for);
  self->outputs = g_ptr_array_new ();
  self->model_data = local_data;
  self->run = run;
  self->is_listening_for = adsm_model_is_listening_for;
  self->has_pending_actions = has_pending_actions;
  self->has_pending_infections = has_pending_infections;
  self->to_string = to_string;
  self->printf = adsm_model_printf;
  self->fprintf = adsm_model_fprintf;
  self->free = local_free;

  /* local_data->param_block holds two 2D arrays of parameter blocks, where
   * each block holds the parameters for one to-from combination of production
   * types.  The first level of indexing is by contact type, then by source
   * production type (rows), then by recipient production type (columns).
   * Initially, all row pointers are NULL.  Rows will be created as needed in
   * the set_params function. */
  local_data->production_types = units->production_type_names;
  nprod_types = local_data->production_types->len;
  for (i = 0; i < ADSM_NCONTACT_TYPES; i++)
    local_data->param_block[i] = NULL;
  local_data->param_block[ADSM_DirectContact] = g_new0 (param_block_t **, nprod_types);
  local_data->param_block[ADSM_IndirectContact] = g_new0 (param_block_t **, nprod_types);

  /* local_data->movement_control holds movement control charts by zone and
   * production type.  The first level of indexing is by contact type, then by
   * zone (rows), then by source production type (columns).  Initially, the
   * rows contain all NULL pointers. */
  local_data->zones = zones;
  nzones = ZON_zone_list_length (zones);
  for (i = 0; i < ADSM_NCONTACT_TYPES; i++)
    local_data->movement_control[i] = NULL;
  local_data->movement_control[ADSM_DirectContact] = g_new0 (REL_chart_t **, nzones);
  for (i = 0; i < nzones; i++)
    local_data->movement_control[ADSM_DirectContact][i] = g_new0 (REL_chart_t *, nprod_types);
  local_data->movement_control[ADSM_IndirectContact] = g_new0 (REL_chart_t **, nzones);
  for (i = 0; i < nzones; i++)
    local_data->movement_control[ADSM_IndirectContact][i] = g_new0 (REL_chart_t *, nprod_types);

  /* No outbreak has been announced yet. */
  local_data->outbreak_known = FALSE;
  local_data->public_announcement_day = 0;

  /* Initialize an array for delayed contacts.  We don't know yet how long the
   * the array needs to be, since that will depend on values we sample from the
   * delay distribution, so we initialize it to length 1. */
  local_data->pending_infections = g_ptr_array_new ();
  g_ptr_array_add (local_data->pending_infections, g_queue_new ());
  local_data->npending_infections = 0;
  local_data->rotating_index = 0;

  /* Call the set_params function to read the from-production-type/
   * to-production-type combination specific parameters. */
  local_data->db = params;
  sqlite3_exec (params,
                "SELECT src_prodtype.name,dest_prodtype.name,\"direct\",use_fixed_contact_rate,contact_rate,distance_distribution_id,transport_delay_id,infection_probability,movement_control_id,latent_animals_can_infect_others,subclinical_animals_can_infect_others FROM ScenarioCreator_productiontype src_prodtype,ScenarioCreator_productiontype dest_prodtype,ScenarioCreator_productiontypepairtransmission pairing,ScenarioCreator_directspread direct WHERE src_prodtype.id=pairing.source_production_type_id AND dest_prodtype.id=pairing.destination_production_type_id AND pairing.direct_contact_spread_id = direct.id UNION SELECT src_prodtype.name,dest_prodtype.name,\"indirect\",use_fixed_contact_rate,contact_rate,distance_distribution_id,transport_delay_id,infection_probability,movement_control_id,0,subclinical_animals_can_infect_others FROM ScenarioCreator_productiontype src_prodtype,ScenarioCreator_productiontype dest_prodtype,ScenarioCreator_productiontypepairtransmission pairing,ScenarioCreator_indirectspread indirect WHERE src_prodtype.id=pairing.source_production_type_id AND dest_prodtype.id=pairing.destination_production_type_id AND pairing.indirect_contact_spread_id = indirect.id",
                set_params, self, &sqlerr);
  if (sqlerr)
    {
      g_error ("%s", sqlerr);
    }

  /* Call the set_zone_params function to read the zone/production type
   * combination specific parameters. */
  sqlite3_exec (params,
                "SELECT zone.name,prodtype.name,\"direct\",zone_direct_movement_id "
                "FROM ScenarioCreator_zone zone,ScenarioCreator_productiontype prodtype,ScenarioCreator_zoneeffectassignment pairing,ScenarioCreator_zoneeffect effect "
                "WHERE zone.id=pairing.zone_id "
                "AND prodtype.id=pairing.production_type_id "
                "AND effect.id=pairing.effect_id "
                "AND zone_direct_movement_id IS NOT NULL "
                "UNION SELECT zone.name,prodtype.name,\"indirect\",zone_indirect_movement_id "
                "FROM ScenarioCreator_zone zone,ScenarioCreator_productiontype prodtype,ScenarioCreator_zoneeffectassignment pairing,ScenarioCreator_zoneeffect effect "
                "WHERE zone.id=pairing.zone_id "
                "AND prodtype.id=pairing.production_type_id "
                "AND effect.id=pairing.effect_id "
                "AND zone_indirect_movement_id IS NOT NULL",
                set_zone_params, self, &sqlerr);
  if (sqlerr)
    {
      g_error ("%s", sqlerr);
    }
  local_data->db = NULL;

#if DEBUG
  g_debug ("----- EXIT new (%s)", MODEL_NAME);
#endif

  return self;
}

/* end of file contact_spread_model.c */<|MERGE_RESOLUTION|>--- conflicted
+++ resolved
@@ -532,7 +532,7 @@
 } new_day_event_hash_table_data;
 
 
-void create_contacts_from_unit( gpointer key, gpointer value, gpointer user_data );
+void new_day_event_handler( gpointer key, gpointer value, gpointer user_data );
 
 /**
  * Optimized Version:
@@ -609,7 +609,7 @@
   foreach_callback_data->exposure_attempts = 0;
 
   /*  Iterate over the infectious units.  This is a shortened list compared to the entire unit list */
-  g_hash_table_foreach( _iteration.infectious_units, create_contacts_from_unit, foreach_callback_data );  
+  g_hash_table_foreach( _iteration.infectious_units, new_day_event_handler, foreach_callback_data );  
     
   /*  Free memory used by the user_data structure */
   g_free( foreach_callback_data );
@@ -623,15 +623,16 @@
 }
 
 /**
- * Creates the outgoing contacts (exposures) from one unit. This function is
- * typed as a GHFunc so that it can be the function called by
- * g_hash_table_foreach.
+ * Responds to a new day event by releasing any pending contacts and
+ * stochastically generating exposures and infections.
+ * This is the optimized version, which builds matrices of exposure attempt/production_type/contact_type
+ * combinations, and sends them to the optimized version of check_and_choose.
  *
  * @param key       Unused, but required by g_hash_table_foreach()
  * @param value     A Pointer to the infectious unit, (source unit).
  * @param user_data A Pointer to the foreach_callback_data structure, as passed by the optimized handle_new_day_event() function.
  */
-void create_contacts_from_unit( gpointer key, gpointer value, gpointer user_data )
+void new_day_event_handler( gpointer key, gpointer value, gpointer user_data )
 {
   local_data_t *local_data;
   double disease_control_factors;
@@ -842,28 +843,6 @@
                   /*  Allocate some memory for this data */  
                   sub_callback_t *sub_callback = g_new(sub_callback_t, 1);
 
-<<<<<<< HEAD
-                  if ( sub_callback != NULL )
-                  {
-                    /*  Add the pointer to this data to the matrix */ 
-                    g_ptr_array_add( _contacts[j][i], sub_callback );
-
-                    sub_callback->try_again = TRUE;
-                    sub_callback->contact_type = contact_type;
-                    sub_callback->recipient_production_type = i;
-                    sub_callback->best_unit = NULL;
-                    sub_callback->movement_distance = PDF_random (param_block->distance_dist, rng);
-                    if (sub_callback->movement_distance < 0)
-                      sub_callback->movement_distance = 0;
-
-                    /*  Use maximum distance desired for the bounding box in RTree */
-                    if ( sub_callback->movement_distance > distance )
-                      distance = sub_callback->movement_distance;
-                    #if DEBUG
-                      g_debug ( "new_day_event_handler:  contact of %g km",sub_callback->movement_distance );
-                    #endif  
-                  };  
-=======
                   /*  Add the pointer to this data to the matrix */ 
                   g_ptr_array_add( _contacts[j][i], sub_callback );
 
@@ -882,7 +861,6 @@
                     g_debug ( "new_day_event_handler:  contact of %g km",sub_callback->movement_distance );
                   #endif  
 
->>>>>>> 8d52193f
                 };  /*  END nexposures for loop */                
               }
               else
@@ -1176,7 +1154,7 @@
 #if DEBUG
   g_debug ("----- EXIT new_day_event_handler - Optimized Version" );
 #endif  
-}
+ }
 
 
 
