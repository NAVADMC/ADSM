--- conflicted
+++ resolved
@@ -256,7 +256,6 @@
 }
 
 .layout-panel {
-<<<<<<< HEAD
     margin-top: 60px;
     display: block;
     height: calc(100vh - 65px);
@@ -302,9 +301,6 @@
 }
 #center-panel .fragment form {
     margin-top: 10px;
-=======
-    margin-top: 75px;
->>>>>>> cb527591
 }
 ul {
     padding-left: 5px; /*prevent style inheritance from above*/
@@ -402,11 +398,6 @@
 .layout-panel.TB_panel { /*needs to be more specific than the .layout-panel rule */
     position: fixed;
     right: 0;
-<<<<<<< HEAD
-=======
-    top:75px;
-    margin-top: 0;
->>>>>>> cb527591
     margin-right: 50px;
     width: calc(33.333vw - 75px);
     max-width: 460px;
@@ -419,11 +410,7 @@
     overflow: auto;
 }
 .TB_panel.TB_panel_closed {
-<<<<<<< HEAD
     margin-right: -33.3333vw;
-=======
-    margin-right: calc(0px - 33.33vw);
->>>>>>> cb527591
 }
 .TB_panel_over { /*--floats panel over content for static page layouts--*/
     -webkit-box-shadow: inset 0 0 10px 0 rgba(0, 0, 0, .2), -5px 5px 5px -5px rgba(0, 0, 0, .3);
