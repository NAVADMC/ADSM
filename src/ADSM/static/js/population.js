var progressBar = (function(){
    var progress = $('<div class="progress progress-striped active" style="width:500px"></div>'),
        progressBar = $('<div class="progress-bar" style="width: 0%;"></div>'),
        progressStatus = $('<div class="progress-status">Upload starting...</div>'),
        progressInterval;

    var progressChecker =  function() {
        $.get('/setup/UploadPopulation/', function(data){
            var newWidth;
            if (data.percent <= 0) {
                newWidth = 10
                setStatus(data.status, newWidth);
            } else if (data.percent >= 100) {
                newWidth = progressBar.width() < 500 ? progressBar.width()+1 : null;
                setStatus(data.status, newWidth);
            } else {
                setStatus(data.status + " " + Math.round(data.percent*100)/100 + "%", (data.percent*0.7 + 20));
            }
        });
    };

    var setStatus = function(text, width) {
        if (text)
            progressStatus.html(text);
        if (typeof(width) == "number"){
            progressBar.css('width', width + "%");
        }
    };

    return {
       'hide': function(e){
            $('#load_population_widget').show().before('<div class="alert alert-warning"><a href="#" class="close" data-dismiss="alert">&times;</a><strong>Error:</strong> ' + e.message + '</div>');
            progress.remove();
            progressStatus.hide();

        },
        'show': function(){
            $('.alert').alert('close');
            $('#load_population_widget').hide()
                .after(progress.append(progressBar))
                .after(progressStatus);
        },
        'startProgressChecker': function() {
            progressInterval = progressInterval || setInterval(progressChecker, 500);
        },
        'stopProgressChecker': function() {
            clearInterval(progressInterval);
        },
        'setStatus': setStatus
    };
})();

$(function(){
    $('#submit-id-submit').attr('disabled', 'disabled');

    $(document).one('change', '#farm_list input, #farm_list select', function(){
        $('#submit-id-submit').removeAttr('disabled').addClass('unsaved');
    });


    $(document).on('click','.ajax-post', function(e) {
        e.preventDefault();
        $.ajax({
            type: "POST",
            url: $(this).attr('href'),
            data: $(this).data(), 
            success: completeHandler
        })
        progressBar.show();
        progressBar.setStatus('Loading...', 10);
        progressBar.startProgressChecker();
    });


    $(document).on('submit', '#pop-upload', function(e){
        e.preventDefault();
        var formData = new FormData($(this)[0]);
        $.ajax({
            url: $(this).attr('action'),
            type: 'POST',
            xhr: function() {
                var myXhr = $.ajaxSettings.xhr();
                if(myXhr.upload){
                    myXhr.upload.addEventListener('progress',progressHandler, false);
                }
                return myXhr;
            },
            // beforeSend: beforeSendHandler,
            success: completeHandler,
            error: errorHandler,
            data: formData,
            cache: false,
            contentType: false,
            processData: false
        });
        progressBar.show();
    });
    var progressHandler = function(progress) {
        var percent_uploaded = (progress.loaded / progress.total)*100;
        progressBar.setStatus('Loading file ' + Math.round(percent_uploaded) + '%', percent_uploaded*0.1);
        if (progress.loaded == progress.total) {
            progressBar.startProgressChecker();
        }
    };
    var completeHandler = function(e) {
        progressBar.stopProgressChecker();
        if (e.status == "complete") {
            window.location = e.redirect;
        } else {
            progressBar.hide(e);
        }
    };
    var errorHandler = function(e) {
        console.log('error', e);
        progressBar.stopProgressChecker();
    };
});




/*Utility function for getting a GET parameter from the current URL*/
function getQueryParam(name) {
    name = name.replace(/[\[]/, "\\[").replace(/[\]]/, "\\]");
    var regex = new RegExp("[\\?&]" + name + "=([^&#]*)"),
        results = regex.exec(location.search);
    return results == null ? "" : decodeURIComponent(results[1].replace(/\+/g, " "));
}


/* Construct a query URL based on the value of the filter selects.  Two major types are
* 1) choice selects = fairly simple
* 2) numeric input = have both min and max fields and require additional handling */
var population_filter_string = function() {
    var filters = $('#farm_filter tr').map( function() {
        if($(this).find('td:nth-child(3) select').length) { //state select field
            if($(this).find('td:nth-child(3) select').val()) {
                var str = $(this).attr('id') + '=' + $(this).find('td:nth-child(3) select').val(); //must be a select
                return str.replace(/ /g, '%20'); // global replace
            }else {
                return ''
            }
        }
        else { //this must be a numeric filter, because of the input field
            var name = $(this).attr('id');
            var minimum = $(this).find('td:nth-child(3) input').val() ? //empty string if no value
                name + '__gte=' + $(this).find('td:nth-child(3) input').val() : '';
            var maximum = $(this).find('td:nth-child(5) input').val() ? //empty string if no value
                name + '__lte=' + $(this).find('td:nth-child(5) input').val() : '';
            if(minimum.length && maximum.length) //if both are present, we need to stick an & between them
                return minimum + "&" + maximum;
            else
                return  minimum + maximum; // return one or the other or a blank string if neither
        }
    });
    return filters.get().join('&');
}

/*Updates the page and URL with the latest filter and sort settings.*/
function update_population_filter_and_sort(sort_by) {
    if(sort_by === undefined){ //try and find it in the URL
        var sorting = getQueryParam('sort_by') ?
            'sort_by=' + getQueryParam('sort_by') : '';
    } else{ //sort_by already provided
        var sorting = 'sort_by=' + sort_by;
    }
    var new_url = '?' + population_filter_string();//build URL
    new_url = new_url + sorting;
    //get it with AJAX and insert new HTML with load()
    window.history.replaceState('', 'Population Filters', new_url);
    $('#farm_list').parent().load(new_url + ' #farm_list');
}

//Validation checking for minimums in the filter
$(document).on('change', '#farm_filter input', function(event){ //this needs to come before update_population_filter_and_sort()
    var name = $(this).closest('td').prev().text().toLowerCase();
    if( name.indexOf('max') != -1 ) {
        var min_val = $(this).closest('td').prev().prev().find('input').val();
        $(this).val( Math.max(min_val, $(this).val()) ); //bump up to "Min:" if that is higher
    }
    if( $(this).attr('min') && $(this).val() < $(this).attr('min')) {
        $(this).val( $(this).attr('min') );
    }
});

$(document).on('change', '#farm_filter select, #farm_filter input', function(){
    update_population_filter_and_sort();
});

$(document).on('click', '#farm_list .sortControls a', function(event){
    update_population_filter_and_sort($(this).attr('data-sort-by'));
    event.preventDefault()
});

$(document).on('click', '#refresh_map', function(){
    $('#population_map_container').html('')  //clear previous contents
    //TODO: set background of container to working.gif
    //TODO: request 
    var new_url = '?' + population_filter_string()
    //$('#population_map_container img').attr('src', '/results/Population.png' + new_url)

    var img = new Image();
    $(img).load(function(){
        $('#population_map_container').append($(this));
    }).attr({
        id:'unit_map',
        src: '/results/Population.png' + new_url
    })
    
});

$(document).on('click', '#edit_population', function(){
    $('#population_grid_wraper .buttonHolder').removeAttr('hidden')
    $('#population_grid_wraper').css('height', '75vh')
    $('#edit-mask').css('visibility', 'visible')
<<<<<<< HEAD
    $('#farm_list tbody').css('height', 'calc(75vh - 90px')
    $('#edit_population').css('display', 'none')
    $('#farm_list select, #farm_list input').addClass('editable')
=======
    $('#population_grid_wraper :input').addClass('editable')
>>>>>>> 2afd066e
})<|MERGE_RESOLUTION|>--- conflicted
+++ resolved
@@ -213,11 +213,4 @@
     $('#population_grid_wraper .buttonHolder').removeAttr('hidden')
     $('#population_grid_wraper').css('height', '75vh')
     $('#edit-mask').css('visibility', 'visible')
-<<<<<<< HEAD
-    $('#farm_list tbody').css('height', 'calc(75vh - 90px')
-    $('#edit_population').css('display', 'none')
-    $('#farm_list select, #farm_list input').addClass('editable')
-=======
-    $('#population_grid_wraper :input').addClass('editable')
->>>>>>> 2afd066e
 })