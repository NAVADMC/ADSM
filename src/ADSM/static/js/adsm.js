--- conflicted
+++ resolved
@@ -36,19 +36,18 @@
     
 
 $(function(){
-<<<<<<< HEAD
+    $(document).on('click', '#TB_population', function(){
+        $('#population_panel').toggleClass('TB_panel_closed')
+    })
+    
+    $('.production_list, .group_list').each(function(){
+        $('#population_panel').removeClass('TB_panel_closed')
+    })
+    
     $(document).on('click', 'a[load-target]', function(event){
         event.preventDefault()
         var selector = $(this).attr('load-target')
         $(selector).load($(this).attr('href'))
-=======
-    $(document).on('click', '#TB_population', function(){
-        $('#population_panel').toggleClass('TB_panel_closed')
-    })
-    
-    $('.production_list, .group_list').each(function(){
-        $('#population_panel').removeClass('TB_panel_closed')
->>>>>>> 42f07679
     })
     
     $(document).on('click', '[data-click-toggle]', function(){
