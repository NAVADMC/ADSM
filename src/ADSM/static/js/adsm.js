--- conflicted
+++ resolved
@@ -121,7 +121,6 @@
         }
     });
     
-<<<<<<< HEAD
     $(document).on('change', 'input, select', function(){
         $('.btn-save').removeAttr('disabled')
     });
@@ -129,7 +128,7 @@
     $(document).on('focus', 'input', function(){
         $('.btn-save').removeAttr('disabled')
     });
-=======
+    
     //$(document).on('change', 'input, select', function(){
     //    $('.btn-save').removeAttr('disabled')
     //});
@@ -137,7 +136,6 @@
     //$(document).on('focus', 'input', function(){
     //    $('.btn-save').removeAttr('disabled')
     //});
->>>>>>> d826ad93
     
     /*$('[data-visibility-controller]').each(function(){
         var controller = '[name=' + $(this).attr('data-visibility-controller') + ']'
