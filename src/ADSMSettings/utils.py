--- conflicted
+++ resolved
@@ -202,104 +202,12 @@
     return False
 
 
-<<<<<<< HEAD
-def update_is_needed():
-    print("Checking for updates...")
-    try:
-        os.chdir(settings.BASE_DIR)
-
-        command = git + ' rev-parse --abbrev-ref HEAD'
-        current_branch = subprocess.check_output(command, shell=True).decode().strip()
-
-        # Go ahead and fetch the current branch
-        command = git + ' fetch origin ' + current_branch
-        subprocess.call(command, shell=True)
-
-        command = git + ' rev-parse FETCH_HEAD'
-        fetched_sha = subprocess.check_output(command, shell=True).decode().strip()
-        command = git + ' rev-parse HEAD'
-        head_sha = subprocess.check_output(command, shell=True).decode().strip()
-
-        if fetched_sha != head_sha:
-            print("An update is required.")
-            return True
-        print("There are currently no updates.")
-        return False
-    except:
-        print ("Failed in checking if an update is required!")
-        return False
-
-
-def update_adsm():
-    if update_is_needed():
-        print("Attempting to update files...")
-        try:
-            command = git + ' stash'
-            subprocess.call(command, shell=True)  # trying to get rid of settings.sqlite3 change
-            command = git + ' reset --hard'
-            subprocess.call(command, shell=True)
-
-            command = git + ' rebase FETCH_HEAD'
-            git_status = subprocess.check_output(command, shell=True)
-            # TODO: Make sure the pull actually worked
-
-            print("Successfully updated.")
-            return True
-        except:
-            print("Failed to update!")
-            try:
-                command = git + ' reset'
-                subprocess.call(command, shell=True)
-                print("Reset to original state.")
-            except:
-                print("Failed to gracefully reset to original state!")
-
-            return False
-        finally:
-            try:
-                session = SmSession.objects.get()
-                session.update_on_startup = False
-                session.update_available = False
-                session.save()
-            except:
-                pass
-            
-            command = git + ' stash apply'
-            subprocess.call(command, shell=True)  # TODO: What if the stash apply has a conflict?
-    else:
-        return True
-
-
-def reset_and_update_adsm():
-    try:
-        print("Resetting all files to base state...")
-        command = git + ' reset --hard'
-        subprocess.call(command, shell=True)
-
-        command = git + ' clean -f -d'
-        subprocess.call(command, shell=True)
-
-        print("Attempting to update files...")
-        command = git + ' rev-parse --abbrev-ref HEAD'
-        current_branch = subprocess.check_output(command, shell=True).decode().strip()
-
-        # Go ahead and fetch the current branch
-        command = git + ' fetch origin ' + current_branch
-        subprocess.call(command, shell=True)
-
-        command = git + ' rebase FETCH_HEAD'
-        git_status = subprocess.check_output(command, shell=True)
-
-        print("Successfully updated.")
-        return True
-=======
 def clear_update_flag():
     try:  #database may not exist
         session = SmSession.objects.get()
         session.update_on_startup = False
         session.update_available = False
         session.save()
->>>>>>> fa343937
     except:
         pass
 
