--- conflicted
+++ resolved
@@ -17,13 +17,8 @@
 if os.name == "nt":
     try:
         from win32com.shell import shell, shellcon
-<<<<<<< HEAD
-    except ImportError:  # already checking for failure case down below
-        pass
-=======
     except:
         pass  # We are already handling the exception case below
->>>>>>> a903e5d4
 
 
 def db_path(name='scenario_db'):
