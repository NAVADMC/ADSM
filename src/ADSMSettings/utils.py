--- conflicted
+++ resolved
@@ -11,12 +11,7 @@
 from django.db import connections, close_old_connections
 from django.conf import settings
 
-<<<<<<< HEAD
-from ADSMSettings.models import SmSession, scenario_filename
-=======
 from ADSMSettings.models import SmSession
-from git.git import update_is_needed
->>>>>>> dfd11f33
 
 
 if os.name == "nt":
