"""This models file specifies all the tables used to create a settings file for
a ADSM simulation.
This project uses Django 1.7 migrations for database structure changes.
Use manage.py makemigrations APPNAME whenever the models.py changes.
Then run manage.py migrate to apply the changes.

This file in particular and the project in general
relies heavily on conventions.  Please be careful to follow the existing conventions
whenever you edit this file.
Conventions:
- field names are lower cased and separated by underscores, Django forms relies on this
- hidden fields that will be filled in by exportvalidation.py start with an _
    - forms.py relies on this
- the names of Models are replicated in the hyperlinks
- Model names are used in forms.py by appending <ModelName>Form to the end
- Outdated: Previously scripts/textscrubber.py relies on the only blank lines being between classes
    DO NOT put blank lines in the middle of models or before a class method
- a Model with 'name' as the first field is assumed to be referenced other places
    forms.py will give this special back-track features
- to keep indentation consistent, field attributes (help_text) are double tabbed
    This is one case where normal python convention would look even worse.
    Don't autoformat this page.  You'll regret it
- ForeignKeys that reference singletons (id=1) rely on the views.py redirect if it doesn't exist
    The redirect avoids creating a blank table that you then can't access

Changes made in ScenarioCreator/models.py propagate to the script output

Limit foreignkey choices with a dictionary filter on field values:
                     limit_choices_to={'is_staff': True}
"""

import re
import time

from django.core.exceptions import ValidationError
from django.core.validators import MinValueValidator, MaxValueValidator
from django.db import models
from django.utils.html import format_html
from django.utils.safestring import mark_safe
from django_extras.db.models import LatitudeField, LongitudeField, MoneyField

from ADSMSettings.models import SingletonManager
from ScenarioCreator.custom_fields import PercentField
from ScenarioCreator.templatetags.db_status_tags import wiki, link, bold
import ScenarioCreator.population_parser
import ADSMSettings.models
from Results.utils import delete_all_outputs


def chc(*choice_list):
    return tuple((x, x) for x in choice_list)


def priority_choices():
    return chc('reason, time waiting, production type',
               'reason, production type, time waiting',
               'time waiting, reason, production type',
               'time waiting, production type, reason',
               'production type, reason, time waiting',
               'production type, time waiting, reason')


def squish_name(name):
    return name.lower().strip().replace(' ', '').replace('_', '')


def choice_char_from_value(value, map_tuple):
    value = squish_name(value)
    for key, full_str in map_tuple:
        if value == squish_name(full_str):
            return key
    return None


sqlite_keywords = ['abort', 'action', 'add', 'after', 'all', 'alter', 'analyze', 'and', 'as', 'asc', 'attach', 'autoincrement', 'before', 'begin', 'between', 'by', 'cascade', 'case', 'cast', 'check', 'collate', 'column', 'commit', 'conflict', 'constraint', 'create', 'cross', 'current_date', 'current_time', 'current_timestamp', 'database', 'default', 'deferrable', 'deferred', 'delete', 'desc', 'detach', 'distinct', 'drop', 'each', 'else', 'end', 'escape', 'except', 'exclusive', 'exists', 'explain', 'fail', 'for', 'foreign', 'from', 'full', 'glob', 'group', 'having', 'if', 'ignore', 'immediate', 'in', 'index', 'indexed', 'initially', 'inner', 'insert', 'instead', 'intersect', 'into', 'is', 'isnull', 'join', 'key', 'left', 'like', 'limit', 'match', 'natural', 'no', 'not', 'notnull', 'null', 'of', 'offset', 'on', 'or', 'order', 'outer', 'plan', 'pragma', 'primary', 'query', 'raise', 'recursive', 'references', 'regexp', 'reindex', 'release', 'rename', 'replace', 'restrict', 'right', 'rollback', 'row', 'savepoint', 'select', 'set', 'table', 'temp', 'temporary', 'then', 'to', 'transaction', 'trigger', 'union', 'unique', 'update', 'using', 'vacuum', 'values', 'view', 'virtual', 'when', 'where', 'with', 'without']


from django.db.models.signals import post_delete
from django.dispatch import receiver

@receiver(post_delete)
def delete_repo(sender, instance, **kwargs):
    if sender == Population:
        print("Deleting", sender, instance)
        # at this point the Unit list should be clear as well
        orphans = ProductionType.objects.exclude(unit__isnull=False)
        print("Deleting", orphans)
        orphans.delete()


class BaseModel(models.Model):
    def save(self, force_insert=False, force_update=False, using=None, update_fields=None):
        ADSMSettings.models.unsaved_changes(True) 
        delete_all_outputs()
        return super(BaseModel, self).save(force_insert, force_update, using, update_fields)

    def delete(self, using=None):
        ADSMSettings.models.unsaved_changes(True)
        delete_all_outputs()
        return super(BaseModel, self).delete(using)

    class Meta(object):
        abstract = True


class InputSingleton(BaseModel):
    objects = SingletonManager()
    
    def save(self, force_insert=False, force_update=False, using=None, update_fields=None):
        self.id=1
        return super(InputSingleton, self).save(force_insert, force_update, using, update_fields)
    
    
    class Meta(object):
        abstract = True


class FloatField(models.FloatField):
    template_name = 'floppyforms/input.html'  # critically important that floating point values have step="any" on the input
    

class Population(InputSingleton):
    source_file = models.CharField(max_length=255, blank=True)  # source_file made generic CharField so Django doesn't try to copy and save the raw file

    def save(self, *args, **kwargs):
        super(Population, self).save(*args, **kwargs)
        if self.source_file:
            self.import_population()  # Population must be saved to db so that it can be foreignkeyed

    def delete(self, using=None):
        if Unit.objects.count():
            for id_start in range(0, Unit.objects.last().id, 900):  # step size 900
                Unit.objects.filter(_population=self, id__lt=id_start + 900).delete()  # bulk delete 900 or less at a time
        super(Population, self).delete(using)

    def import_population(self):
        from ADSMSettings.models import SmSession
        session = SmSession.objects.get()

        start_time = time.clock()  # perf_counter() would also work
        session.set_population_upload_status("Parsing")
        try:
            p = ScenarioCreator.population_parser.PopulationParser(self.source_file)
            data = p.parse_to_dictionary()
        except BaseException as error:
            self.delete()
            raise error
        session.set_population_upload_status("Creating objects")
        total = len(data)

        unit_objects = []
        for index, entry_dict in enumerate(data):
            entry_dict['_population'] = self
            unit_objects.append(Unit.create(**entry_dict))
            if index % 2000 == 0:
                progress = index
                session.set_population_upload_status("Creating %s objects:" % total, (float(progress) / total))
        session.set_population_upload_status("Preparing data", 100)
        Unit.objects.bulk_create(unit_objects)
        execution_time = (time.clock() - start_time)
        print("Done creating", '{:,}'.format(len(data)), "Units took %i seconds" % execution_time)


class Unit(BaseModel):
    def save(self, *args, **kwargs):
        self._population = Population.objects.get()
        super(Unit, self).save(*args, **kwargs)

    _population = models.ForeignKey(Population)
    production_type = models.ForeignKey('ProductionType',
        help_text='The production type that these outputs apply to.', )
    latitude = LatitudeField(
        help_text='The latitude used to georeference this ' + wiki("Unit") + '.', )
    longitude = LongitudeField(
        help_text='The longitude used to georeference this ' + wiki("Unit") + '.', )
    initial_state_choices = (('S', 'Susceptible'),
               ('L', 'Latent'),
               ('B', 'Infectious Subclinical'),
               ('C', 'Infectious Clinical'),
               ('N', 'Naturally Immune'),
               ('V', 'Vaccine Immune'),
               ('D', 'Destroyed'))
    initial_state = models.CharField(max_length=1, default='S',
                                     help_text='Code indicating the actual disease state of the ' + wiki("Unit") + ' at the beginning of the simulation.',
                                     choices=initial_state_choices)
    days_in_initial_state = models.IntegerField(blank=True, null=True,
        help_text='The number of days that the ' + wiki("Unit") + ' will remain in its initial state unless preempted by other events.', )
    days_left_in_initial_state = models.IntegerField(blank=True, null=True,
        help_text='Used for setting up scripted scenarios.', )
    initial_size = models.PositiveIntegerField(validators=[MinValueValidator(1)],
        help_text='The number of animals in the ' + wiki("Unit") + '.', )
    user_notes = models.CharField(max_length=255, blank=True, null=True)  # as long as possible

    @classmethod
    def create(cls, **kwargs):
        for key in kwargs:  # Convert values into their proper type
            if key == 'production_type':
                kwargs[key] = ProductionType.objects.get_or_create(name=kwargs[key])[0]
            elif key in ('latitude', 'longitude'):
                kwargs[key] = float(kwargs[key])
            elif key == 'initial_size':
                kwargs[key] = int(kwargs[key])
            elif key == 'initial_state':
                kwargs[key] = choice_char_from_value(kwargs[key], Unit._meta.get_field_by_name('initial_state')[0]._choices) or 'S'
        unit = cls(**kwargs)
        return unit

    def __str__(self):
        return "Unit(%s: (%s, %s)" % (self.production_type, self.latitude, self.longitude)


class Function(BaseModel):
    """Function is a model that defines either a Probability Distribution Function (pdf) or
 a relational function (relid) depending on which child class is used.  """
    name = models.CharField(max_length=255,
        help_text='User-assigned name for each function.', )
    x_axis_units = models.CharField(max_length=255, default="Days",
        help_text='Specifies the descriptive units for the x axis in relational functions.', )
    notes = models.TextField(blank=True, null=True, help_text='', )
    class Meta(object):
        abstract = True
    def __str__(self):
        return self.name


class ProbabilityFunction(Function):
    """ There are a large number of fields in this model because different equation_type use different
        parameters.  Parameters are all listed as optional because they are frequently unused.  A second
        layer of validation will be necessary for required parameters per equation_type."""
    equation_type = models.CharField(max_length=255,
        help_text='For probability density functions identifies the type of function.',
        default="Triangular",
        choices=chc("Beta", "BetaPERT", "Bernoulli", "Binomial", "Discrete Uniform",
                    "Exponential", "Fixed Value", "Gamma", "Gaussian", "Histogram", "Hypergeometric",
                    "Inverse Gaussian", "Logistic", "LogLogistic", "Lognormal",
                    "Negative Binomial", "Pareto", "Pearson 5", "Piecewise", "Poisson",
                    "Triangular", "Uniform", "Weibull"))
    mean = FloatField(validators=[MinValueValidator(0.0)], blank=True, null=True,
        help_text='Functions: Inverse Gaussian, Gaussian, Lognormal, Poisson, Exponential.', )
    std_dev = FloatField(validators=[MinValueValidator(0.0)], blank=True, null=True,
        help_text='Functions: Gaussian, Lognormal.', )
    min = FloatField(validators=[MinValueValidator(0.0)], blank=True, null=True,
        help_text='Functions: Discrete Uniform, Uniform, Triangular, Beta, BetaPERT.', )
    mode = FloatField(validators=[MinValueValidator(0.0)], blank=True, null=True,
        help_text='Functions: Fixed Value, Triangular, BetaPERT.', )
    max = FloatField(validators=[MinValueValidator(0.0)], blank=True, null=True,
        help_text='Functions: Discrete Uniform, Uniform, Triangular, Beta, BetaPERT.', )
    alpha = FloatField(blank=True, null=True,
        help_text='Functions: Gamma, Weibull, Pearson 5, Beta.', )
    alpha2 = FloatField(blank=True, null=True,
        help_text='Functions: Beta.', )
    beta = FloatField(blank=True, null=True,
        help_text='Functions: Gamma, Weibull, Pearson 5.', )
    location = FloatField(blank=True, null=True,
        help_text='Functions: Logistic, LogLogistic.', )
    scale = FloatField(blank=True, null=True,
        help_text='Functions: Logistic, LogLogistic.', )
    shape = FloatField(blank=True, null=True,
        help_text='Functions: LogLogistic, Inverse Gaussian.', )
    n = models.PositiveIntegerField(validators=[MinValueValidator(0)], blank=True, null=True,
        help_text='Functions: Hypergeometric.', )
    p = FloatField(validators=[MinValueValidator(0.0), MaxValueValidator(1.0)], blank=True, null=True,
        help_text='Functions: Binomial, Negative Binomial, Bernoulli.', )
    m = models.PositiveIntegerField(validators=[MinValueValidator(0)], blank=True, null=True,
        help_text='Functions: Hypergeometric.', )
    d = models.PositiveIntegerField(validators=[MinValueValidator(0)], blank=True, null=True,
        help_text='Functions: Hypergeometric.', )
    theta = FloatField(validators=[MinValueValidator(0.0)], blank=True, null=True,
        help_text='Functions: Pareto.', )
    a = FloatField(validators=[MinValueValidator(0.0)], blank=True, null=True,
        help_text='Functions:Pareto.', )
    s = models.PositiveIntegerField(validators=[MinValueValidator(0)], blank=True, null=True,
        help_text='Functions: Binomial, Negative Binomial.', )
    graph = models.ForeignKey('RelationalFunction', blank=True, null=True,
        help_text='A series of points used in: Histogram, Piecewise.')


class RelationalFunction(Function):
    y_axis_units = models.CharField(max_length=255, blank=True,
        help_text='Specifies the descriptive units for the x axis in relational functions.', )


class RelationalPoint(BaseModel):
    relational_function = models.ForeignKey(RelationalFunction)
    x = FloatField(validators=[MinValueValidator(0.0)], )
    y = FloatField(validators=[MinValueValidator(0.0)], )
    def __str__(self):
        return '%i Point(%s, %s)' % (self.relational_function.id, self.x, self.y)


class ControlMasterPlan(InputSingleton):
    name = models.CharField(default="Control Master Plan", max_length=255)
    disable_all_controls = models.BooleanField(default=False,
        help_text='Disable all ' + wiki("Control activities", "control-measures") + 
                  ' for this simulation run.  Normally used temporarily to test uncontrolled disease spread.')
    destruction_program_delay = models.PositiveIntegerField(blank=True, null=True,
        help_text='The number of days that must pass after the first detection before a destruction program can begin.', )
    destruction_capacity = models.ForeignKey(RelationalFunction, related_name='+', blank=True, null=True,
        help_text="The relational function used to define the daily destruction capacity.", )
    destruction_priority_order = models.CharField(default='reason, time waiting, production type', max_length=255,
        help_text='The primary priority order for destruction.',
        choices=priority_choices(), )
    destruction_reason_order = models.CharField(max_length=255,
        default='Basic, Trace fwd direct, Trace fwd indirect, Trace back direct, Trace back indirect, Ring',
        # old DB: 'basic,direct-forward,ring,indirect-forward,direct-back,indirect-back'
        # old UI: Detected, Trace forward of direct contact, Ring, Trace forward of indirect contact, Trace back of direct contact, Trace back of indirect contact
        help_text='The secondary priority order for destruction.', )
    vaccination_capacity = models.ForeignKey(RelationalFunction, related_name='+', blank=True, null=True,
        help_text='Relational function used to define the daily vaccination capacity.', )
    vaccination_priority_order = models.CharField(default='reason, time waiting, production type', max_length=255,
        help_text='The primary priority criteria for order of vaccinations.',
        choices=priority_choices(), )
<<<<<<< HEAD
    vaccinate_retrospective_days = models.PositiveIntegerField(blank=True, null=True, default=0, 
        help_text='Once a vaccination program starts, this number determines how many days previous to the start of the vaccination program a detection will trigger vaccination.', )
=======
>>>>>>> d826ad93
    def __str__(self):
        return str(self.name)


class ControlProtocol(BaseModel):
    name = models.CharField(max_length=255,
        help_text='Name your Protocol so you can recognize it later. Ex:"Quarantine"',)
    use_detection = models.BooleanField(default=True,
        help_text='Indicates if disease detection will be modeled for units of this ' + wiki("production type") + '.', )
    detection_probability_for_observed_time_in_clinical = models.ForeignKey(RelationalFunction, related_name='+', blank=True, null=True,
        help_text='Relational function used to define the probability of observing '+wiki("clinical signs", "clinically-infectious")+
                  ' in units of this ' + wiki("production type") + '.', )
    detection_probability_report_vs_first_detection = models.ForeignKey(RelationalFunction, related_name='+', blank=True, null=True,
        help_text='Relational function used to define the probability of reporting '+wiki("clinical signs", "clinically-infectious")+
                  ' in units of this ' + wiki("production type") + '.')
    detection_is_a_zone_trigger = models.BooleanField(default=False,
        help_text='Indicator if detection of infected units of this ' + wiki("production type") + ' will trigger a '+wiki("Zone")+' focus.', )
    use_tracing = models.BooleanField(default=False, )
    trace_direct_forward = models.BooleanField(default=False,
        help_text='Indicator that '+wiki("trace forward")+
                  ' will be conducted for '+wiki("direct contact")+'s where the reported unit was the source of contact and was of this ' + wiki("production type") + '.', )
    trace_direct_back = models.BooleanField(default=False,
        help_text='Indicator that '+wiki("trace back")+' will be conducted for '+wiki("direct contact")+'s where the reported unit was the source of contact and was of this ' + wiki("production type") + '.', )
    direct_trace_success_rate = PercentField(blank=True, null=True,
        help_text='Probability of success of trace for '+wiki("direct contact")+'.', )
    direct_trace_period = models.PositiveIntegerField(blank=True, null=True,
        help_text='Days before detection (critical period) for tracing of '+wiki("direct contact")+'s.', )
    trace_indirect_forward = models.BooleanField(default=False,
        help_text='Indicator that '+wiki("trace forward")+' will be conducted for '+wiki("indirect contact")+'s where the reported unit was the source of contact and was of this ' + wiki("production type") + '.', )
    trace_indirect_back = models.BooleanField(default=False,
        help_text='Indicator that '+wiki("trace back")+' will be conducted for '+wiki("indirect contact")+'s where the reported unit was the source of contact and was of this ' + wiki("production type") + '.', )
    indirect_trace_success = PercentField(blank=True, null=True,
        help_text='Probability of success of trace for '+wiki("indirect contact")+'.', )
    indirect_trace_period = models.PositiveIntegerField(blank=True, null=True,
        help_text='Days before detection  (critical period) for tracing of '+wiki("indirect contact")+'s.', )
    trace_result_delay = models.ForeignKey(ProbabilityFunction, related_name='+', blank=True, null=True,
        help_text='Delay for carrying out trace investigation result (days).', )
    direct_trace_is_a_zone_trigger = models.BooleanField(default=False,
        help_text='Indicator if direct tracing of infected units of this ' + wiki("production type") + ' will trigger a '+wiki("Zone")+' focus.', )
    indirect_trace_is_a_zone_trigger = models.BooleanField(default=False,
        help_text='Indicator if indirect tracing of infected units of this ' + wiki("production type") + ' will trigger a '+wiki("Zone")+' focus.', )
    use_destruction = models.BooleanField(default=False,
        help_text='Indicates if detected units of this ' + wiki("production type") + ' will be destroyed.', )
    destruction_is_a_ring_trigger = models.BooleanField(default=False,
        help_text='Indicates if detection of a unit of this ' + wiki("production type") + ' will trigger the formation of a destruction ring.', )
    destruction_ring_radius = FloatField(validators=[MinValueValidator(0.0)], blank=True, null=True,
        help_text='Radius in kilometers of the destruction ring.', )
    destruction_is_a_ring_target = models.BooleanField(default=False,
        help_text='Indicates if unit of this ' + wiki("production type") + ' will be subject to preemptive ring destruction.', )
    destroy_direct_forward_traces = models.BooleanField(default=False,
        help_text='Indicates if units of this type identified by '+wiki("trace forward")+' of '+wiki("direct contact")+'s will be subject to preemptive destruction.', )
    destroy_indirect_forward_traces = models.BooleanField(default=False,
        help_text='Indicates if units of this type identified by '+wiki("trace forward")+' of '+wiki("indirect contact")+'s will be subject to preemptive destruction.', )
    destroy_direct_back_traces = models.BooleanField(default=False,
        help_text='Indicates if units of this type identified by '+wiki("trace back")+' of '+wiki("direct contact")+'s will be subject to preemptive destruction.', )
    destroy_indirect_back_traces = models.BooleanField(default=False,
        help_text='Indicates if units of this type identified by '+wiki("trace back")+' of '+wiki("indirect contact")+'s will be subject to preemptive destruction.', )
    destruction_priority = models.PositiveIntegerField(default=5, blank=True, null=True,
        help_text='The destruction priority of this ' + wiki("production type") + ' relative to other production types.  A lower number indicates a higher priority.', )
    use_vaccination = models.BooleanField(default=False,
        help_text='Indicates if units of this ' + wiki("production type") + ' will be subject to vaccination.', )
    vaccinate_detected_units = models.BooleanField(default=False,
        help_text='Indicates if detection in units of this ' + wiki("production type") + ' will trigger vaccination.', )
    days_to_immunity = models.PositiveIntegerField(blank=True, null=True,
        help_text='The number of days required for the onset of ' + wiki("vaccine immunity", "vaccine-immune") + ' in a newly vaccinated unit of this type.', )
    minimum_time_between_vaccinations = models.PositiveIntegerField(blank=True, null=True,
        help_text='The minimum time in days between vaccination for units of this ' + wiki("production type") + '.', )
    vaccine_immune_period = models.ForeignKey(ProbabilityFunction, related_name='+', blank=True, null=True,
        help_text='Defines the '+ wiki("vaccine immune") + ' period for units of this ' + wiki("production type") + '.', )
    trigger_vaccination_ring = models.BooleanField(default=False,
        help_text='Indicates if detection of a unit of this type will trigger a vaccination ring.', )
    vaccination_ring_radius = FloatField(validators=[MinValueValidator(0.0)], blank=True, null=True,
        help_text='Radius in kilometers of the vaccination ring.', )
    vaccination_priority = models.PositiveIntegerField(default=5, blank=True, null=True,
        help_text='The vaccination priority of this production type relative to other production types.  A lower number indicates a higher priority.', )
    vaccination_demand_threshold = models.PositiveIntegerField(blank=True, null=True,
        help_text='The number of animals of this type that can be vaccinated before the cost of vaccination increases.', )
    cost_of_vaccination_additional_per_animal = MoneyField(default=0.0,
        help_text='The additional cost of vaccination for each vaccinated animal of this type after the threshold is exceeded.', )
    use_exams = models.BooleanField(default=False, )
    examine_direct_forward_traces = models.BooleanField(default=False,
        help_text='Indicator if units identified by the '+wiki("trace forward")+' of '+wiki("direct contact")+' will be examined for '+
                  wiki("clinical signs", "clinically-infectious")+' of disease.', )
    exam_direct_forward_success_multiplier = FloatField(validators=[MinValueValidator(0.0)], blank=True, null=True,
        help_text='Multiplier for the probability of observing '+wiki("clinical signs", "clinically-infectious")+' in units identified by the '+
                  wiki("trace forward")+' of '+wiki("direct contact")+'.', )
    examine_indirect_forward_traces = models.BooleanField(default=False,
        help_text='Indicator if units identified by the '+wiki("trace forward")+' of '+wiki("indirect contact")+' will be examined for '+
                  wiki("clinical signs", "clinically-infectious")+ ' of disease.', )
    exam_indirect_forward_success_multiplier = FloatField(validators=[MinValueValidator(0.0)], blank=True, null=True,
        help_text='Multiplier for the probability of observing '+wiki("clinical signs", "clinically-infectious")+
            ' in units identified by the '+wiki("trace forward")+' of '+wiki("indirect contact")+' .', )
    examine_direct_back_traces = models.BooleanField(default=False,
        help_text='Indicator if units identified by the '+wiki("trace back")+' of '+wiki("direct contact")+' will be examined for '+
                  wiki("clinical signs", "clinically-infectious")+ ' of disease.', )
    exam_direct_back_success_multiplier = FloatField(validators=[MinValueValidator(0.0)], blank=True, null=True,
        help_text='Multiplier for the probability of observing '+wiki("clinical signs", "clinically-infectious")+
            ' in units identified by the '+wiki("trace back")+' of '+wiki("direct contact")+'.', )
    examine_indirect_back_traces = models.BooleanField(default=False,
        help_text='Indicator if units identified by the '+wiki("trace back")+' of '+wiki("indirect contact")+' will be examined for '+
                  wiki("clinical signs", "clinically-infectious")+ ' of disease.', )
    examine_indirect_back_success_multiplier = FloatField(validators=[MinValueValidator(0.0)], blank=True, null=True,
        help_text='Multiplier for the probability of observing '+wiki("clinical signs", "clinically-infectious")+
                  ' in units identified by the '+wiki("trace back")+' of '+wiki("indirect contact")+'.', )
    use_testing = models.BooleanField(default=False, )
    test_direct_forward_traces = models.BooleanField(default=False,
        help_text='Indicator that diagnostic testing should be performed on units identified by '+wiki("trace forward")+' of '+wiki("direct contact")+'s.', )
    test_indirect_forward_traces = models.BooleanField(default=False,
        help_text='Indicator that diagnostic testing should be performed on units identified by '+wiki("trace forward")+' of '+wiki("indirect contact")+'s.', )
    test_direct_back_traces = models.BooleanField(default=False,
        help_text='Indicator that diagnostic testing should be performed on units identified by '+wiki("trace back")+' of '+wiki("direct contact")+'s.', )
    test_indirect_back_traces = models.BooleanField(default=False,
        help_text='Indicator that diagnostic testing should be performed on units identified by '+wiki("trace back")+' of '+wiki("indirect contact")+'s.', )
    test_specificity = FloatField(validators=[MinValueValidator(0.0)], blank=True, null=True,
        help_text=link("Test Specificity", "http://en.wikipedia.org/wiki/Sensitivity_and_specificity") + ' for units of this production type', )
    test_sensitivity = FloatField(validators=[MinValueValidator(0.0)], blank=True, null=True,
        help_text=link("Test Sensitivity", "http://en.wikipedia.org/wiki/Sensitivity_and_specificity") + ' for units of this production type', )
    test_delay = models.ForeignKey(ProbabilityFunction, related_name='+', blank=True, null=True,
        help_text='Function that describes the delay in obtaining test results.', )
    use_cost_accounting = models.BooleanField(default=False, )
    cost_of_destruction_appraisal_per_unit = MoneyField(default=0.0,
        help_text='The cost associated with appraisal for each destroyed unit of this type.', )
    cost_of_destruction_cleaning_per_unit = MoneyField(default=0.0,
        help_text='The cost associated with cleaning and disinfection for each destroyed unit of this type.', )
    cost_of_euthanasia_per_animal = MoneyField(default=0.0,
        help_text='The cost associated with euthanizing each destroyed animal of this type.', )
    cost_of_indemnification_per_animal = MoneyField(default=0.0,
        help_text='The cost of indemnification for each destroyed animal of this type.', )
    cost_of_carcass_disposal_per_animal = MoneyField(default=0.0,
        help_text='The cost of carcass disposal for each destroyed animal of this type.', )
    cost_of_vaccination_setup_per_unit = MoneyField(default=0.0,
        help_text='The cost of site setup for each vaccinated unit of this type.', )
    cost_of_vaccination_baseline_per_animal = MoneyField(default=0.0,
        help_text='The baseline cost of vaccination for each vaccinated animal of this type. This cost applies to all vaccinations before the threshold is met. ', )
    def __str__(self):
        return "Protocol: %s" % (self.name, )


class ProtocolAssignment(BaseModel):
    def save(self, *args, **kwargs):
        self._master_plan = ControlMasterPlan.objects.get()
        super(ProtocolAssignment, self).save(*args, **kwargs)

    _master_plan = models.ForeignKey('ControlMasterPlan',
                                     help_text='Points back to a master plan for grouping purposes.')
    production_type = models.ForeignKey('ProductionType', unique=True,
        help_text='The production type that these outputs apply to.', )
    control_protocol = models.ForeignKey('ControlProtocol', blank=True, null=True,  # Just to note you're excluding it
        help_text='The control protocol to apply to this production type.')
    notes = models.CharField(max_length=255, blank=True, null=True,
        help_text='Why should this protocol be assigned to this production type?')
    def __str__(self):
        return "%s applied to %s" % (self.control_protocol, self.production_type)


class Disease(InputSingleton):
    name = models.CharField(max_length=255,
        help_text='Name of the Disease')
    disease_description = models.TextField(blank=True)
    include_direct_contact_spread = models.BooleanField(default=True,
        help_text='Indicates if disease spread by '+wiki("direct contact")+' is used in the scenario.', )
    include_indirect_contact_spread = models.BooleanField(default=True,
        help_text='Indicates if disease spread by '+wiki("indirect contact")+' is used in the scenario.', )
    include_airborne_spread = models.BooleanField(default=True,
        help_text='Indicates if airborne spread is used in the model', )
    use_airborne_exponential_decay = models.BooleanField(default=False,
        help_text='Indicates if the decrease in probability by ' + wiki('airborne transmission') + ' is simulated by the exponential (TRUE) or linear (FALSE) algorithm.', )
    use_within_unit_prevalence = models.BooleanField(default=False,
        help_text='Indicates if ' + wiki("within unit prevalence") + ' should be used in the model.', )
    def __str__(self):
        return self.name


class DiseaseProgression(BaseModel):
    def save(self, *args, **kwargs):
        self._disease = Disease.objects.get()
        super(DiseaseProgression, self).save(*args, **kwargs)

    name = models.CharField(max_length=255,
        help_text="Examples: Severe Progression, FMD Long Incubation")
    _disease = models.ForeignKey('Disease')
    disease_latent_period = models.ForeignKey(ProbabilityFunction, related_name='+',
        help_text='Defines the ' + wiki('latent period',"latent-state") + ' for units of this ' + wiki("production type") + '.', )
    disease_subclinical_period = models.ForeignKey(ProbabilityFunction, related_name='+',
        help_text='Defines the ' + wiki("Subclinical", "subclinically-infectious") + ' period for units of this ' + wiki("production type") + '.', )
    disease_clinical_period = models.ForeignKey(ProbabilityFunction, related_name='+',
        help_text='Defines the ' + wiki("clinical", "clinically-infectious") + ' period for units of this ' + wiki("production type") + '.', )
    disease_immune_period = models.ForeignKey(ProbabilityFunction, related_name='+',
        help_text='Defines the natural ' + wiki('immune') + ' period for units of this ' + wiki("production type") + '.', )
    disease_prevalence = models.ForeignKey(RelationalFunction, related_name='+',
        blank=True, null=True,
        help_text='Defines the prevalance for units of this ' + wiki("production type") + '.', )
    def __str__(self):
        return self.name


class DiseaseProgressionAssignment(BaseModel):
    production_type = models.ForeignKey('ProductionType', unique=True,
        help_text='The ' + wiki("production type") + ' that these outputs apply to.', )
    progression = models.ForeignKey('DiseaseProgression', blank=True, null=True) # can be excluded from disease progression
    # Since there are ProductionTypes that can be listed without having a DiseaseProgressionAssignment,
    # this addresses boolean setting _use_disease_transition in DiseaseProgression
    def __str__(self):
        return "%s have %s progression characteristics" % (self.production_type, self.progression) if self.progression else "No Progression"


class DiseaseSpread(BaseModel):
    def save(self, *args, **kwargs):
        self._disease = Disease.objects.get()
        super(DiseaseSpread, self).save(*args, **kwargs)

    name = models.CharField(max_length=255,)
    _disease = models.ForeignKey('Disease', help_text='Parent disease whose spreading characteristics this describes.')
        # This is in Disease because of simulation restrictions
    transport_delay = models.ForeignKey(ProbabilityFunction, related_name='+', blank=True, null=True,  # This will be hidden if it's defaulted
        help_text='WARNING: THIS FIELD IS NOT RECOMMENDED BY ADSM and will be removed in later versions. Consider setting this to "-----".', )
    class Meta(object):
        abstract = True


class AbstractSpread(DiseaseSpread):  # lots of fields between Direct and Indirect that were not in Airborne
    subclinical_animals_can_infect_others = models.BooleanField(default=False,
        help_text='Indicates if ' + wiki("Subclinical", "subclinically-infectious") + 
                  ' units of the source type can spread disease by ' + wiki("direct", "direct-contact") + ' or '+ 
                  wiki("indirect contact") + '. ', )
    contact_rate = FloatField(validators=[MinValueValidator(0.0)],
         # Important: Contact_rate help_text has been given special behavior vial two data-visibility-controller 's.
        help_text=mark_safe("""<div class="help-block" data-visibility-controller="use_fixed_contact_rate" data-disabled-value="true">
                                    Fixed baseline contact rate (in outgoing contacts/unit/day) for <a href="https://github.com/NAVADMC/ADSM/wiki/Lexicon-of-Disease-Spread-Modelling-terms#direct-contact" class="wiki">direct</a> or <a href="https://github.com/NAVADMC/ADSM/wiki/Lexicon-of-Disease-Spread-Modelling-terms#indirect-contact" class="wiki">indirect contact</a> models.</div>
                                <div class="help-block" data-visibility-controller="use_fixed_contact_rate" data-disabled-value="false">
                                    Mean baseline contact rate (in outgoing contacts/unit/day) for <a href="https://github.com/NAVADMC/ADSM/wiki/Lexicon-of-Disease-Spread-Modelling-terms#direct-contact" class="wiki">direct</a> or <a href="https://github.com/NAVADMC/ADSM/wiki/Lexicon-of-Disease-Spread-Modelling-terms#indirect-contact" class="wiki">indirect contact</a> models.</div>"""))
    use_fixed_contact_rate = models.BooleanField(default=False,
        help_text='Use a fixed contact rate or model contact rate as a mean distribution.', )
    distance_distribution = models.ForeignKey(ProbabilityFunction, related_name='+',
        help_text='Defines the shipment distances for ' + wiki("direct", "direct-contact") + ' or '+ 
                  wiki("indirect contact") + ' models.', )
    movement_control = models.ForeignKey(RelationalFunction, related_name='+',
        help_text=wiki("Relational function","/Relational-functions") + ' used to define movement control effects for the indicated ' + 
                  wiki("production types","production-type") + ' combinations.', )
    class Meta(object):
        abstract = True


class IndirectSpread(AbstractSpread):
    """This has to inherit from AbstractSpread or else Django treats DirectSpread and IndirectSpread as
    interchangable, which they are not."""
    infection_probability = PercentField(
        help_text='The probability that a contact will result in disease transmission. Specified for ' + 
                  wiki("direct", "direct-contact") + ' or '+ 
                  wiki("indirect contact") + ' models.', )

    def __str__(self):
        return "%s %i" % (self.name, self.id)


class DirectSpread(AbstractSpread):
    """This has to inherit from AbstractSpread or else Django treats DirectSpread and IndirectSpread as
    interchangable, which they are not."""
    infection_probability = PercentField(blank=True, null=True,
        help_text='The probability that a '+ wiki("contact will result in disease transmission", "effective-contact") + 
                  '. Specified for ' + 
                  wiki("direct", "direct-contact") + ' or '+ 
                  wiki("indirect contact") + ' models.', )
    latent_animals_can_infect_others = models.BooleanField(default=False,
        help_text='Indicates if '+wiki("latent", "latent-state")+' units of the source type can spread disease by ' + 
                  wiki("direct contact") + '.', )
    def __str__(self):
        return "%s %i" % (self.name, self.id)


class AirborneSpread(DiseaseSpread):
    spread_1km_probability = PercentField(validators=[MinValueValidator(0.0), MaxValueValidator(.999)],
        help_text='The probability that disease will be spread to unit 1 km away from the source unit.', )
    max_distance = FloatField(validators=[MinValueValidator(1.1)], blank=True, null=True,
        help_text='The maximum distance in KM of ' + wiki("airborne spread", "airborne-transmission") + '.  Only used in Linear Airborne Decay.', )
    exposure_direction_start = models.PositiveIntegerField(validators=[MinValueValidator(0), MaxValueValidator(360)], default=0,
        help_text='The start angle in degrees of the area at risk of ' + wiki("airborne spread", "airborne-transmission") + '.  0 is North.', )
    exposure_direction_end = models.PositiveIntegerField(validators=[MinValueValidator(0), MaxValueValidator(360)], default=360,
        help_text='The end angle in degrees of the area at risk of ' + wiki("airborne spread", "airborne-transmission") + '.  0 is North.', )
    def __str__(self):
        return "%s %i" % (self.name, self.id)


class Scenario(InputSingleton):
    description = models.TextField(blank=True,
        help_text='The description of the %s.' % wiki('scenario'), )
    language = models.CharField(default='en', choices=(('en', "English"), ('es', "Spanish")), max_length=255, blank=True,
        help_text='Language that the model is in - English is default.', )
    random_seed = models.IntegerField(blank=True, null=True,
        help_text='The specified seed value for the random number generator.', )
    def __str__(self):
        return "Scenario: %s" % (self.description, )


class OutputSettings(InputSingleton):
    iterations = models.PositiveIntegerField(default=1, validators=[MinValueValidator(1)],
        help_text='The number of iterations of this scenario that should be run', )
    stop_criteria = models.CharField(max_length=255, default='disease-end',
        help_text='The criterion used to end each iteration.',
        choices=(('disease-end', 'Stop when there are no more latent or infectious units.'),
                 ('first-detection', 'Stop when the first detection occurs.'),
                 ('outbreak-end', 'Stop when there are no more latent or infectious units and all control activities are finished'),
                 ('stop-days', 'Stop after a specified number of days')))
    days = models.PositiveIntegerField(default=1825, validators=[MinValueValidator(1)],
        help_text='The maximum number of days that iterations of this scenario should run.', )
    ## Cost Tracking
    cost_track_destruction = models.BooleanField(default=True,
        help_text='Disable this to ignore entered destruction costs.', )
    cost_track_vaccination = models.BooleanField(default=True,
        help_text='Disable this to ignore entered vaccination costs.', )
    cost_track_zone_surveillance = models.BooleanField(default=True,
        help_text='Disable this to ignore entered '+wiki("Zone")+' surveillance costs.', )

    ## Outputs requested:
    save_daily_unit_states = models.BooleanField(default=False,
        help_text='Create a plain text file with the state of each unit on each day of each iteration.', )
    save_daily_events = models.BooleanField(default=False,
        help_text='Save all daily events in a supplemental file.', )
    save_daily_exposures = models.BooleanField(default=False,
        help_text='Save all exposures in a supplemental file.', )
    save_iteration_outputs_for_units = models.BooleanField(default=True,
        help_text='Required for the Population Map. Save all iteration outputs for units in a supplemental file.', )
    save_map_output = models.BooleanField(default=False,
        help_text='Create map outputs for units in supplemental directory.', )

    def clean_fields(self, exclude=None):
        if self.stop_criteria != 'stop-days':
            self.days = 1825  # 5 year maximum simulation time

    def __str__(self):
        return "Output Settings"


class ProductionType(BaseModel):
    name = models.CharField(max_length=255, unique=True)
    description = models.TextField(blank=True, null=True)

    def clean_fields(self, exclude=None):
        footer = "  Please rename the Production Type before proceeding."
        if re.search(r'[,\'"\\]', self.name):
            raise ValidationError(self.name + " CSV special characters not allowed." + footer)
        if self.name.lower() in sqlite_keywords + 'All Ind Dir Air'.split():
            print("Conflicts:", [w for w in sqlite_keywords if w in self.name])
            raise ValidationError(self.name + " Sqlite keywords not allowed." + footer)
        # if re.match(r'[0-9]', self.name[0]):
        #     raise ValidationError(self.name + " cannot start with a number.")
        if self.name in [z for z in Zone.objects.all().values_list('name', flat=True)]:  # forbid zone names
            raise ValidationError("You really shouldn't have matching Zone and Production Type names.  It makes the output confusing." + footer)

    def __str__(self):
        return self.name


class DiseaseSpreadAssignment(BaseModel):
    source_production_type = models.ForeignKey(ProductionType, related_name='used_as_sources',
        help_text='The ' + wiki("production type") + ' that will be the source type for this ' + wiki("production type") + ' combination.', )
    destination_production_type = models.ForeignKey(ProductionType, related_name='used_as_destinations',
        help_text='The ' + wiki("production type") + ' that will be the recipient type for this ' + wiki("production type") + ' combination.', )
    direct_contact_spread = models.ForeignKey(DirectSpread, related_name='direct_spread_pair', blank=True, null=True,  # These can be blank, so no check box necessary
        help_text='Disease spread mechanism used to model spread by '+wiki("direct contact")+' between these types.', )
    indirect_contact_spread = models.ForeignKey(IndirectSpread, related_name='indirect_spread_pair', blank=True, null=True,  # These can be blank, so no check box necessary
        help_text='Disease spread mechanism used to model spread by '+wiki("indirect contact")+' between these types.', )
    airborne_spread = models.ForeignKey(AirborneSpread, related_name='airborne_spread_pair', blank=True, null=True,  # These can be blank, so no check box necessary
        help_text='Disease spread mechanism used to model spread by ' + wiki("airborne spread", "airborne-transmission") + ' between these types.', )
    class Meta(object):
        unique_together = ('source_production_type', 'destination_production_type',)
    def __str__(self):
        return "%s -> %s" % (self.source_production_type, self.destination_production_type)


class Zone(BaseModel):
    name = models.TextField(
        help_text='Description of the ' + wiki("Zone"), )
    radius = FloatField(validators=[MinValueValidator(0.0)],
        help_text='Radius in kilometers of the '+wiki("Zone")+'', )

    def clean_fields(self, exclude=None):
        if self.name in [pt.name for pt in ProductionType.objects.all()]:
            raise ValidationError("Don't use matching Production Type and "+wiki("Zone")+" names.  It makes the output confusing.")

    def __str__(self):
        return "%s: %skm" % (self.name, self.radius)


class ZoneEffect(BaseModel):
    name = models.CharField(max_length=255, blank=True, null=True)
    zone_direct_movement = models.ForeignKey(RelationalFunction, related_name='+', blank=True, null=True,
        help_text='Function the describes direct movement rate.', )
    zone_indirect_movement = models.ForeignKey(RelationalFunction, related_name='+', blank=True, null=True,
        help_text='Function the describes indirect movement rate.', )
    zone_detection_multiplier = FloatField(validators=[MinValueValidator(0.0)], default=1.0,
        help_text='Multiplier for the probability of observing '+wiki("clinical signs", "clinically-infectious")+' in units of this ' + 
                  wiki("production type") + ' in this '+wiki("Zone")+'.', )
    cost_of_surveillance_per_animal_day = MoneyField(default=0.0,
        help_text='Cost of surveillance per animal per day in this '+wiki("Zone")+'.', )

    def __str__(self):
        return self.name


class ZoneEffectAssignmentManager(models.Manager):
    def ensure_all_zones_and_production_types(self):
        zones = Zone.objects.all()
        production_types = ProductionType.objects.all()
        zone_effect_assignments = [(z.zone, z.production_type) for z in self.all()]

        for zone in zones:
            for production_type in production_types:
                if not (zone, production_type) in zone_effect_assignments:
                    self.create(zone=zone, production_type=production_type)

        return self.get_queryset()


class ZoneEffectAssignment(BaseModel):
    zone = models.ForeignKey(Zone,
        help_text=''+wiki("Zone")+' for which this event occurred.', )
    production_type = models.ForeignKey('ProductionType',
        help_text='The ' + wiki("production type") + ' that these outputs apply to.', )
    effect = models.ForeignKey(ZoneEffect, blank=True, null=True,
        help_text='Describes what effect this '+wiki("Zone")+' has on this ' + wiki("production type") + '.')

    objects = ZoneEffectAssignmentManager()

    def __str__(self):
        return "%s Zone -> %s = %s" % (self.zone.name, self.production_type, self.effect.name if self.effect else "None")


class ProductionGroup(BaseModel):
    name = models.CharField(max_length=255, )
    group = models.ManyToManyField(ProductionType, )
    def __str__(self):
        return self.name


class VaccinationTrigger(BaseModel):
    class Meta(object):
        abstract = True
      

class FilteredVaccinationTrigger(VaccinationTrigger):
    trigger_group = models.ManyToManyField(ProductionType, )
    class Meta(object):
        abstract = True
      
        
class DiseaseDetection(FilteredVaccinationTrigger):
    number_of_units = models.PositiveIntegerField()
    def __str__(self):
        bold_values = tuple(bold(str(x)) for x in [self.number_of_units, ', '.join(pt.name for pt in self.trigger_group.all())])
        s = format_html("{0} infected units detected in {1}", *bold_values)
        return s
    

class RateOfNewDetections(FilteredVaccinationTrigger):
    number_of_units = models.PositiveIntegerField(help_text='The threshold is specified by a number of units and a number of days, for example, "3 or more units detected within 5 days."')
    days = models.PositiveIntegerField()
    def __str__(self):
        bold_values = tuple(bold(str(x)) for x in [self.number_of_units, self.days, ', '.join(pt.name for pt in self.trigger_group.all())])
        return format_html('{0} infected units within {1} days, detected in {2}', *bold_values)


class DisseminationRate(FilteredVaccinationTrigger):
    ratio = FloatField(help_text='The threshold is specified by a number of days and a ratio, for example, "initiate a vaccination program if the number of units detected in the last 5 days is 1.5× or more than the number of units detected in the 5 days before that."')
    days = models.PositiveIntegerField(help_text='Moving window size for calculating growth ratio.')
    def __str__(self):
        bold_values = tuple(bold(str(x)) for x in [self.ratio, self.days, ', '.join(pt.name for pt in self.trigger_group.all())])
        return format_html("Rate of spread has grown by more than {0}x in the past {1} day period for units in {2}", *bold_values)


class TimeFromFirstDetection(FilteredVaccinationTrigger):
    days = models.PositiveIntegerField(help_text='The number of days to elapsed since the first detection')
    def __str__(self):
        bold_values = tuple(bold(str(x)) for x in [self.days, ', '.join(pt.name for pt in self.trigger_group.all())])
        return format_html("{0} days elapsed since First Detection in {1}", *bold_values)
    
    
class DestructionWaitTime(FilteredVaccinationTrigger):
    days = models.PositiveIntegerField(help_text='Maximum number of days an infected premise should have to wait until destroyed.  The intention of this trigger is to initiate a vaccination program when destruction resources appear to be overwhelmed.')
    def __str__(self):
        bold_values = tuple(bold(str(x)) for x in [self.days, ', '.join(pt.name for pt in self.trigger_group.all())])
        return format_html("{0} days spent waiting in the Destruction Queue for units in {1}", *bold_values)


class SpreadBetweenGroups(VaccinationTrigger):  # doesn't need trigger_group so it doesn't inherit FilteredVaccinationTrigger
    number_of_groups = models.PositiveIntegerField(help_text="Specify in how many groups disease must be detected to trigger a vaccination program")
    relevant_groups = models.ManyToManyField(ProductionGroup, )
    def __str__(self):
        bold_values = tuple(bold(str(x)) for x in [self.number_of_groups, ', '.join(group.name for group in self.relevant_groups.all())])
        return format_html("{0} groups infected between {1}", *bold_values)

    











<|MERGE_RESOLUTION|>--- conflicted
+++ resolved
@@ -310,11 +310,8 @@
     vaccination_priority_order = models.CharField(default='reason, time waiting, production type', max_length=255,
         help_text='The primary priority criteria for order of vaccinations.',
         choices=priority_choices(), )
-<<<<<<< HEAD
     vaccinate_retrospective_days = models.PositiveIntegerField(blank=True, null=True, default=0, 
         help_text='Once a vaccination program starts, this number determines how many days previous to the start of the vaccination program a detection will trigger vaccination.', )
-=======
->>>>>>> d826ad93
     def __str__(self):
         return str(self.name)
 
