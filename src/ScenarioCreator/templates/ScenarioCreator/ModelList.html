{% extends 'ScenarioCreator/navigationPane.html' %}
{% load floppyforms %}
{% load crispy_forms_tags  %}

{% block content %}
    <h1>{{ title }}</h1>

    {% for model in models %}
        <div class="panel-group" id="accordion-{{forloop.counter}}">
            <div class="model-banner">
                <a class="accordion-toggle" data-toggle="collapse" data-parent="#accordion-{{forloop.counter}}" href="#sub-model{{forloop.counter}}">{{ model.name }}
                <span class="pull-right">
                    <img class="icon" src="{{ STATIC_URL }}icons/collapse.png" alt="collapse" />
                </span></a>
            </div>
            <div id="sub-model{{forloop.counter}}" class="panel-collapse collapse in" style="height: auto;">
                <ul id="file_list">
                    
                    {% for entry in model.entries %}
                        <li><a href="/setup/{{model.class}}/{{entry.pk}}/">{{ entry }}</a>
                            {% if not 'Function' in  model.name %}
                                <a href="#" class="delete-button pull-right" title="delete" data-delete-link="/setup/{{model.class}}/{{entry.pk}}/delete/"></a>
                            {% endif %}
<<<<<<< HEAD
                            <a href="/setup/{{model.class}}/{{entry.pk}}/copy/" ><img alt="Copy" src="{{ STATIC_URL }}icons/copy.png" class="icon pull-right" title="Copy"></a>
=======
                            <a href="/setup/{{model.class}}/{{entry.pk}}/copy/" class="copy-button pull-right" title="duplicate"></a>
>>>>>>> c73442d7
                            </li>
                    {% endfor %}

                    <li class="addNew"><a href="/setup/{{model.class}}/new/"><i> + New {{ model.name }}</i></a></li>
                </ul>
            </div>
        </div>
    {% endfor %}
    <p></p>

    <p class="help-text">{{ help_text }}</p>
{% endblock %}<|MERGE_RESOLUTION|>--- conflicted
+++ resolved
@@ -21,11 +21,7 @@
                             {% if not 'Function' in  model.name %}
                                 <a href="#" class="delete-button pull-right" title="delete" data-delete-link="/setup/{{model.class}}/{{entry.pk}}/delete/"></a>
                             {% endif %}
-<<<<<<< HEAD
-                            <a href="/setup/{{model.class}}/{{entry.pk}}/copy/" ><img alt="Copy" src="{{ STATIC_URL }}icons/copy.png" class="icon pull-right" title="Copy"></a>
-=======
                             <a href="/setup/{{model.class}}/{{entry.pk}}/copy/" class="copy-button pull-right" title="duplicate"></a>
->>>>>>> c73442d7
                             </li>
                     {% endfor %}
 
