{% extends 'base.html' %}
{% load db_status_tags %}

{% block main %}
    <nav id="setupMenu">
         
            <h2><a href="/setup/Scenario/1/" class="{{ "Scenario"|active:active_link}}">
                <span class="pull-right {{Scenario|completed}}"> </span>Scenario Description</a></h2>
            <h2><a href="/setup/Populations/" class="{{"Populations"|active:active_link}}">
                <span class="pull-right {{Population|completed}}"> </span>Population</a></h2>
            <h2><a href="/setup/Disease/1/" class="{{"Disease/1/"|active:active_link}}">
                <span class="pull-right {{Disease|completed}}"> </span>Disease</a>
                    <h3><a href="/setup/DiseaseProgression/" class="{{"DiseaseProgression"|active:active_link}}">
                    <span class="pull-right {{Progressions|completed}}"> </span>Disease Progression</a>
                        <h4><a href="/setup/AssignProgressions/" class="{{"AssignProgressions"|active:active_link}}">
                           <span class="pull-right {{ProgressionAssignment|completed}}"> </span>Assign Progression</a></h4> </h3>
                    <h3><a href="/setup/DiseaseSpread/" class="{{"DiseaseSpread"|active:active_link}}">
                        <span class="pull-right {{DirectSpreads|completed}}"> </span>Add Disease Spread</a>
                         <h4><a href="/setup/AssignSpreads/" class="{{"AssignSpreads"|active:active_link}}">
                            <span class="pull-right {{AssignSpreads|completed}}"> </span>Assign Disease Spread</a></h4> </h3>
                 </h2>
            <h2><a href="/setup/ControlMasterPlan/1/" class="{{"ControlMasterPlan"|active:active_link}}">
                <span class="pull-right {{ControlMasterPlan|completed}}"> </span>Controls</a>
                {% if controls_enabled %}
                 <h3><a href="/setup/VaccinationTrigger/" class="{{"VaccinationTrigger"|active:active_link}}">
                        <span class="pull-right {{VaccinationTrigger|completed}}"> </span>Vaccination Triggers</a></h3>
                 <h3><a href="/setup/ControlProtocol/" class="{{"ControlProtocol"|active:active_link}}">
                        <span class="pull-right {{Protocols|completed}}"> </span>Control Protocol</a></h3>
                    <h4><a href="/setup/AssignProtocols/" class="{{"AssignProtocols"|active:active_link}}">
                        <span class="pull-right {{ProtocolAssignments|completed}}"> </span>Assign Protocols</a></h4>
                    <h3><a href="/setup/Zone/" class="{{"Zone/"|active:active_link}}">
                        <span class="pull-right {{Zones|completed}}"> </span>Zones</a></h3>
                         <h4><a href="/setup/ZoneEffect/" class="{{"ZoneEffect/"|active:active_link}}">
                            <span class="pull-right {{ZoneEffects|completed}}"> </span>Zone Effects</a></h4>
                         <h4><a href="/setup/AssignZoneEffects/" class="{{"AssignZoneEffects"|active:active_link}}">
                            <span class="pull-right {{ZoneEffectAssignments|completed}}"> </span>Assign Effects</a></h4> 
                  {% endif %}
            </h2>
            <h2><a href="/setup/Function/" class="{{"Function"|active:active_link}}">
                <span class="pull-right {{ProbabilityFunctions|completed}}"> </span>Functions</a></h2>
            <h2><a href="/setup/OutputSettings/1/" class="{{"OutputSettings"|active:active_link}}">
                <span class="pull-right {{OutputSetting|completed}}"> </span>Output Settings</a></h2>

            <h2 id="RunSimulationIn">
                {% if outputs_computed %}
                    <a href="/results/" class="completed ">
                    View Results </a>
                {% else %}
<<<<<<< HEAD
                    {% if Simulation_ready or dry_run_passed %}
                        {% if supplemental_folder_has_contents %}
                            <a href="/?loading_url=/results/RunSimulation/" class="incomplete tall">
                            Delete Supplementals and Run Simulation </a>
                        {% else %}
                            <a href="/?loading_url=/results/RunSimulation/" class=" {{Simulation_ready|completed}}">
                            Run Simulation </a>
                        {% endif %}
=======
                    {% if dry_run_passed %}
                        <a href="/?loading_url=/results/RunSimulation/" class=" {{Simulation_ready|completed}}">
                        Run Simulation <i class="glyphicon glyphicon-play"></i></a>
>>>>>>> d826ad93
                    {% else %}
                        <a href="/setup/ValidateScenario/" class=" {{Simulation_ready|completed}}">
                        Validate Scenario </a>
                    {% endif %}
            {% endif %}
            </h2>
         
    </nav>
    <section>
        {% block content %}

        {% endblock %}
    </section>
{% endblock %}<|MERGE_RESOLUTION|>--- conflicted
+++ resolved
@@ -46,20 +46,9 @@
                     <a href="/results/" class="completed ">
                     View Results </a>
                 {% else %}
-<<<<<<< HEAD
-                    {% if Simulation_ready or dry_run_passed %}
-                        {% if supplemental_folder_has_contents %}
-                            <a href="/?loading_url=/results/RunSimulation/" class="incomplete tall">
-                            Delete Supplementals and Run Simulation </a>
-                        {% else %}
-                            <a href="/?loading_url=/results/RunSimulation/" class=" {{Simulation_ready|completed}}">
-                            Run Simulation </a>
-                        {% endif %}
-=======
                     {% if dry_run_passed %}
                         <a href="/?loading_url=/results/RunSimulation/" class=" {{Simulation_ready|completed}}">
                         Run Simulation <i class="glyphicon glyphicon-play"></i></a>
->>>>>>> d826ad93
                     {% else %}
                         <a href="/setup/ValidateScenario/" class=" {{Simulation_ready|completed}}">
                         Validate Scenario </a>
