--- conflicted
+++ resolved
@@ -42,13 +42,8 @@
             <h2><a href="/setup/OutputSettings/1/" class="{{"OutputSettings"|active:active_link}}">
                 <span class="pull-right {{OutputSetting|completed}}"> </span>Output Settings</a></h2>
 
-<<<<<<< HEAD
-            <h2 id="RunSimulationIn">
-                {% if outputs_computed %}
-=======
             <h2 id="RunSimulation">
                 {% if outputs_exist %}
->>>>>>> 9f97d31a
                     <a href="/results/" class="completed ">
                     View Results </a>
                 {% else %}
