{% extends 'ScenarioCreator/navigationPane.html' %}
{% load floppyforms %}
{% load crispy_forms_tags  %}
{% load db_status_tags %}
{% load humanize %}

{% block content %}
    <script type="text/javascript" src="{{ STATIC_URL }}js/population.js"></script>

{% if not Population %}
    <h1 id="title">Load a Population</h1>
    <div id="load_population_widget">
        <form id="pop-upload" method="post" action="/setup/UploadPopulation/" enctype="multipart/form-data">
            <input type="file" name="file" accept="application/xml text/csv">
            <button type="submit" class="btn btn-primary">Import a Population (XML or CSV)&nbsp;<img src="{{ STATIC_URL }}icons/upload.png" class="icon"></button>
            <p class="help-block">You can import a file from anywhere on your computer and it will be added to the ADSM workspace.</p>
        </form>

        <h3>Available Population Files:</h3>
        <ul id="file_list">
            {% for file in xml_files %}
                <li><a href="/setup/UploadPopulation/" class="ajax-post" data-filename="{{ file }}">{{ file }}</a>
                    <a href="#" class="delete-button ajax-post" data-delete-link="/app/DeleteFile/{{ file }}/"><img src="{{ STATIC_URL }}icons/delete.png" alt="Delete" class="icon pull-right"></a>
                    <a href="/app/Download/?target={{ file }}/" ><img alt="Download" src="{{ STATIC_URL }}icons/download.png" class="icon pull-right"></a>
                    </li>
            {% endfor %}
        </ul>
    </div>

{% else %}
<<<<<<< HEAD
    <h1><strong>Population File:</strong> {{ population_file }} ({{ Farms|intcomma }} units)</h1>
    <img src="/results/Population.png" alt="Unit Locations"/>
    <p></p>

    {% include "ScenarioCreator/PopulationFilters.html" %}
=======
    <div id="edit-mask"></div>
    <h1>Current {{"Units"|wiki:"unit"}}:</h1>
    <div id="population_grid_wraper">
        <img src="/results/Population.png" id="unit_map" alt="Unit Locations"/>
        <p></p>
                   
        <form method="post">
            <div id="farm_list_container">
            <div id="farm_list">  {#So it can be targetted by CSS #}
                {% include "ScenarioCreator/PopulationFormset.html" %}
            </div></div>
            {% include "ScenarioCreator/EditButtons.html" %}
        </form>
>>>>>>> c73442d7

        {% include "ScenarioCreator/PopulationFilters.html" %}
            
    </div>
{% endif %}
{% endblock %}<|MERGE_RESOLUTION|>--- conflicted
+++ resolved
@@ -28,15 +28,8 @@
     </div>
 
 {% else %}
-<<<<<<< HEAD
+    <div id="edit-mask"></div>
     <h1><strong>Population File:</strong> {{ population_file }} ({{ Farms|intcomma }} units)</h1>
-    <img src="/results/Population.png" alt="Unit Locations"/>
-    <p></p>
-
-    {% include "ScenarioCreator/PopulationFilters.html" %}
-=======
-    <div id="edit-mask"></div>
-    <h1>Current {{"Units"|wiki:"unit"}}:</h1>
     <div id="population_grid_wraper">
         <img src="/results/Population.png" id="unit_map" alt="Unit Locations"/>
         <p></p>
@@ -48,7 +41,6 @@
             </div></div>
             {% include "ScenarioCreator/EditButtons.html" %}
         </form>
->>>>>>> c73442d7
 
         {% include "ScenarioCreator/PopulationFilters.html" %}
             
