--- conflicted
+++ resolved
@@ -592,11 +592,7 @@
             self.selenium.find_element_by_css_selector('#save_scenario').click()
             time.sleep(1)
 
-<<<<<<< HEAD
-            alert = self.selenium.find_element_by_css_selector('alert-danger')  # this works fine in the actual program.
-=======
             alert = self.selenium.find_element_by_css_selector('.alert-danger')  # this works fine in the actual program.
->>>>>>> 122c0845
             
             self.assertIn("Error", alert.text)
         finally:
