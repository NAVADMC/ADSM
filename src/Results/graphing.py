--- conflicted
+++ resolved
@@ -96,12 +96,19 @@
     axis.set_xlim(x_center - largest_range, x_center + largest_range)
 
 
-<<<<<<< HEAD
-def population_png(request, width_inches=8, height_inches=8):
+def population_png(request, width_inches=8.5, height_inches=8):
+    query_filter = Q()
+    params = filtering_params(request)
+    for key, value in params.items():  # loops through params and stacks filters in an AND fashion
+        query_filter = query_filter & Q(**{key: value})
+    query_set = Unit.objects.filter(query_filter)
+    
     start_time = time()
     #dark_and_light = ['#a6cee3', '#1f78b4', '#b2df8a', '#33a02c', '#fb9a99', '#e31a1c', '#fdbf6f', '#ff7f00', '#cab2d6', '#6a3d9a', '#ffff99', '#b15928', ]
     dark_colors = ['#1f78b4', '#33a02c','#e31a1c', '#ff7f00','#6a3d9a', '#b15928']
     light_colors = ['#a6cee3', '#b2df8a', '#fb9a99', '#fdbf6f', '#cab2d6'] # , '#ffff99']
+    latlong = [(u.latitude, u.longitude, u.production_type_id) for u in query_set]
+    longitude, latitude, pts = zip(*latlong)
     fig = Figure(figsize=(width_inches, height_inches), frameon=True, tight_layout=True)  # Issue #168 aspect ratio doesn't adjust currently
     ax = fig.add_subplot(1, 1, 1, axisbg='#FFFFFF')
     size = 3000 / math.sqrt(Unit.objects.count())
@@ -130,33 +137,6 @@
               fontsize=10)
 
     crop_to_fit_map(ax)
-=======
-def population_png(request, width_inches=8.5, height_inches=8):
-    query_filter = Q()
-    params = filtering_params(request)
-    for key, value in params.items():  # loops through params and stacks filters in an AND fashion
-        query_filter = query_filter & Q(**{key: value})
-    query_set = Unit.objects.filter(query_filter)
-    
-    start_time = time()
-    qualitative_colors = ListedColormap(['#1f78b4', '#33a02c','#e31a1c', '#ff7f00','#6a3d9a', '#b15928'])
-    latlong = [(u.latitude, u.longitude, u.production_type_id) for u in query_set]
-    longitude, latitude, pts = zip(*latlong)
-    fig = Figure(figsize=(width_inches, height_inches), frameon=True, tight_layout=True)  # Issue #168 aspect ratio doesn't adjust currently
-    ax = fig.add_subplot(1, 1, 1, axisbg='#FFFFFF')
-    max_pt = ProductionType.objects.count()
-    colors = [pt/max_pt for pt in pts]
-    size = 1000 / math.sqrt(len(longitude))
-    ax.scatter(latitude,
-               longitude,
-               marker='s',
-               linewidths=0,
-               cmap=qualitative_colors,
-               s=size,
-               c=colors,)
-    ax.set_ylim(Unit.objects.all().aggregate(Min('latitude'))['latitude__min'], Unit.objects.all().aggregate(Max('latitude'))['latitude__max'])
-    ax.set_xlim(Unit.objects.all().aggregate(Min('longitude'))['longitude__min'], Unit.objects.all().aggregate(Max('longitude'))['longitude__max'])
->>>>>>> 0586e312
     print("Population Map took %i seconds" % int(time() - start_time))
     return HttpFigure(fig)
 
