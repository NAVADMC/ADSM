--- conflicted
+++ resolved
@@ -191,11 +191,7 @@
 
 cmdclass = {"build_exe": BuildADSM, }
 
-<<<<<<< HEAD
 setup(name='ADSM',
-=======
-setup(name='ADSM_Beta',
->>>>>>> 3b7e6c0f
       version=__version__,
       description='ADSM Application',
       options={'build_exe': build_exe_options,
