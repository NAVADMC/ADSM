import sys
import os
import stat
import pip
import shutil

from cx_Freeze import setup, Executable, build_exe
from importlib import import_module

os.environ.setdefault("DJANGO_SETTINGS_MODULE", "ADSM.settings")
import django
django.setup()
from django.conf import settings
from django.core import management

from ADSM import __version__


def is_exe(file_path):
    access_mode = os.F_OK | os.X_OK
    if os.path.isfile(file_path) and not file_path.endswith('.bat') and not file_path.endswith('.sh') and os.access(file_path, access_mode):
        filemode = os.stat(file_path).st_mode
        ret = bool(filemode & stat.S_IXUSR or filemode & stat.S_IXGRP or filemode & stat.S_IXOTH)
        return ret


build_exe_options = {
    'build_exe': 'build',
    'optimize': 2,
    'excludes': [
        # CHANGE ME for any python packages in your project that you want excluded
        'development_scripts',
    ],
    'includes': [

    ],
    'packages': [
        # Known missing Python imports.
        # This may need to be updated from time to time as new projects uncover more missing packages.
        'html',
        'shutil',
    ],
    'replace_paths': [('*', '')],
    'compressed': False,
    'include_files': [
        # Standard Django items to bring in
        ('static', 'static'),
        ('media', 'media'),
        ('bin', 'bin'),
        (os.path.join('Viewer', settings.OS_DIR), os.path.join('Viewer', settings.OS_DIR)),  # Newline's View application for Django Desktop Core
        ('README.md', 'README.md'),

        # CHANGE ME for any files/folders you want included with your project
        ('Sample Scenarios', 'Sample Scenarios'),
        ('Database Templates', 'Database Templates')
    ],
    'include_msvcr': True  # CHANGE ME depending on if your project has licensing that is compatible with Microsoft's redistributable license
}
files = (file for file in os.listdir(settings.BASE_DIR) if os.path.isfile(os.path.join(settings.BASE_DIR, file)))
for file in files:
    if [file for part in ['.so', '.dll', '.url', 'npu'] if part.lower().split(' ')[0] in file.lower()] or is_exe(os.path.join(settings.BASE_DIR, file)):
        build_exe_options['include_files'].append((file, file))


def query_yes_no(question, default='yes'):
    valid = {'yes': True, 'y': True, "no": False, 'n': False}

    if default is None:
        prompt = " [y/n] "
    elif default in ['yes', 'y']:
        prompt = " [Y/n] "
    elif default in ['no', 'n']:
        prompt = " [y/N] "
    else:
        raise ValueError("Invalid default answer!")

    while True:
        sys.stdout.write('\n' + question + prompt)

        choice = input().lower()

        if default is not None and choice == '':
            return valid[default]
        elif choice in valid:
            return valid[choice]
        else:
            sys.stdout.write("Please respond with 'yes' or 'no'.\n")


def get_packages_in_path(path):
    packages = []
    for folder in os.listdir(path):
        if os.path.exists(os.path.join(path, folder, '__init__.py')):
            packages.extend([folder, ])
        elif folder.endswith('.egg') and not os.path.isfile(os.path.join(path, folder)):
            for subfolder in os.listdir(os.path.join(path, folder)):
                if os.path.exists(os.path.join(path, folder, subfolder, '__init__.py')):
                    packages.extend([subfolder, ])
    return packages


def get_installed_packages():
    site_packages = pip.util.site_packages

    return get_packages_in_path(site_packages)


def get_local_packages():
    return get_packages_in_path(settings.BASE_DIR)


def remove_empty_folders(path):
    if not os.path.isdir(path):
        return

    files = os.listdir(path)
    if len(files):
        for f in files:
            fullpath = os.path.join(path, f)
            if os.path.isdir(fullpath):
                remove_empty_folders(fullpath)

    files = os.listdir(path)
    if len(files) == 0:
        print("Removing empty folder:", path)
        os.rmdir(path)


def parse_requirements_and_links(requirements_file, existing_requirements=None, existing_links=None):
    """
    Proper Git lines from Requirements.txt:
        git+https://git.myproject.org/MyProject.git
        git+https://git.myproject.org/MyProject.git@v1.0.1

    Proper Mercurial lines from Requirements.txt:
        hg+https://hg.myproject.org/MyProject/
        hg+https://hg.myproject.org/MyProject/#egg=MyProject
        hg+https://hg.myproject.org/MyProject/@v1.0.1#egg=MyProject
    """
    if not existing_requirements:
        existing_requirements = []
    if not existing_links:
        existing_links = []

    with open(requirements_file, 'r') as requirements:
        for line in requirements:
            line = line.strip()

            version = None
            package = None
            link = None

            if line.startswith('git+'):
                parts = line.split('@')
                if parts.__len__() > 1:
                    version = parts[1]

                url_parts = parts[0].split('/')
                package = url_parts[-1].split('.git')[0] if '.git' in url_parts[-1] else None

                if version:
                    link = line + "#egg=" + package + "-" + version
                    if package:
                        package = package + '==' + version
                else:
                    link = line
            elif line.startswith('hg+'):
                line = line.split('#egg=')[0]

                parts = line.split('@')
                url_parts = parts[0].split('/')
                package = url_parts[-1]
                if parts.__len__() > 1:
                    version = parts[1]

                if version:
                    link = line + '#egg=' + package + '-' + version
                    if package:
                        package = package + '==' + version
                else:
                    link = line
            else:
                if line:
                    package = line

            if package:
                existing_requirements.append(package)
                if link:
                    existing_links.append(link)

    return existing_requirements, existing_links


class BuildADSM(build_exe):
    def run(self):
        print("\nYou should only run this build script if you are a CLEAN VirtualEnv!\n"
              "The VirtualEnv will be deployed with the project, "
              "so make sure it ONLY has the REQUIRED dependencies installed!")
        if not query_yes_no("Are you in a CLEAN Python Environment?", default='no'):
            sys.exit()

        if not os.path.exists(os.path.join(settings.BASE_DIR, 'static')):
            os.makedirs(os.path.join(settings.BASE_DIR, 'static'))
        management.call_command('collectstatic', interactive=False, clear=True)
        if not os.path.exists(os.path.join(settings.BASE_DIR, 'media')):
            os.makedirs(os.path.join(settings.BASE_DIR, 'media'))

        management.call_command('migratescenarios', skip_workspace=True)
        management.call_command('makeresultsurls')
        management.call_command('makescenariocreatorurls')

        shutil.rmtree(os.path.join(settings.BASE_DIR, self.build_exe), ignore_errors=True)

        # Grab all the packages that we should include (local and those installed in the virtualenv)
        self.packages.extend(get_installed_packages())
        self.packages.extend(get_local_packages())
        # Cleanup packages to account for any excludes
        self.packages = [package for package in self.packages
                                         if package not in self.excludes]

        # Grab any templates or translation files for installed apps and copy those
        for app_name in settings.INSTALLED_APPS:
            app = import_module(app_name)
            if os.path.exists(os.path.join(app.__path__[0], 'templates')):
                self.include_files.extend([(os.path.join(app.__path__[0], 'templates'), os.path.join('templates', app.__name__)), ])
        for template_processor in settings.TEMPLATES:
            if 'DIRS' in template_processor and template_processor['DIRS']:
                for template_dir in template_processor['DIRS']:
                    target = str(template_dir).replace(settings.BASE_DIR, '')
                    if target.startswith(os.path.sep):
                        target = str(target).replace(os.path.sep, '', 1)
                    self.include_files.extend([(template_dir, target), ])
            # TODO: Do we need to grab translation files for apps not listed in settings.py?
            # TODO: Django still doesn't properly find translation for domain 'django' after collecting everything
            # if os.path.exists(os.path.join(app.__path__[0], 'locale')):
            #     build_exe_options['include_files'].extend([(os.path.join(app.__path__[0], 'locale'),
            #                                                 os.path.join('locale', app.__name__)), ])

        # Check all installed packages and see if they list any dependencies they need copied when frozen
        for package in self.packages:
            try:
                package = import_module(package)
                if getattr(package, '__include_files__', False):
                    self.include_files.extend(package.__include_files__)
            except Exception as e:
                print("Error bringing in dependent files!", str(e), "This is probably okay.")
                continue

        build_exe.run(self)

        files = (file for file in os.listdir(os.path.join(settings.BASE_DIR, self.build_exe)) if os.path.isfile(os.path.join(settings.BASE_DIR, self.build_exe, file)))
        os.makedirs(os.path.join(settings.BASE_DIR, self.build_exe, 'bin', 'env'))
        for file in files:
            # TODO: Check for linux python.so files
            if not [file for part in ['library.zip', 'README.md', 'python34.dll', 'MSVCR100.dll', 'npu', '.url'] if part.lower().split(' ')[0] in file.lower()] and not is_exe(os.path.join(settings.BASE_DIR, self.build_exe, file)):  #NOTE: The split here could cause issues and is speculative
                shutil.move(os.path.join(settings.BASE_DIR, self.build_exe, file),
                            os.path.join(settings.BASE_DIR, self.build_exe, 'bin', 'env', file))
        viewer = None
        possible_viewer_files = (file for file in os.listdir(os.path.join(settings.BASE_DIR, 'Viewer', settings.OS_DIR)) if os.path.isfile(os.path.join(settings.BASE_DIR, 'Viewer', settings.OS_DIR, file)))
        for possible_viewer in possible_viewer_files:
            if 'viewer' in possible_viewer.lower() and is_exe(os.path.join(settings.BASE_DIR, 'Viewer', settings.OS_DIR, possible_viewer)):
                viewer = possible_viewer
                break
        if viewer:
            shutil.copy(os.path.join(settings.BASE_DIR, self.build_exe, 'Viewer', settings.OS_DIR, viewer), os.path.join(settings.BASE_DIR, self.build_exe, 'Viewer', settings.OS_DIR, viewer.replace('Viewer', 'ADSM_Viewer')))


base = None
requirements, urls = parse_requirements_and_links(os.path.join(settings.BASE_DIR, 'Requirements.txt'))
if sys.platform == 'win32':
    base = 'Console'
    requirements, urls = parse_requirements_and_links(os.path.join(settings.BASE_DIR, 'Requirements-Windows.txt'), existing_requirements=requirements, existing_links=urls)
else:
    base = 'Console'
    requirements, urls = parse_requirements_and_links(os.path.join(settings.BASE_DIR, 'Requirements-Nix.txt'), existing_requirements=requirements, existing_links=urls)

cmdclass = {"build_exe": BuildADSM, }

setup(name='ADSM',
      version=__version__,
      description='ADSM Application',
      options={'build_exe': build_exe_options,
               'install_exe': {'build_dir': build_exe_options['build_exe']}},
<<<<<<< HEAD
      executables=[Executable('ADSM.py', base=base, icon='favicon.ico', targetName='ADSM'+extension), ],
=======
      executables=[Executable('ADSM.py', base=base, icon='favicon.ico', targetName='ADSM_Beta'+settings.EXTENSION), ],
>>>>>>> 72c87721
      cmdclass=cmdclass,
      install_requires=requirements,
      dependency_links=urls
      )

# Cleanup step after any sort of setup operation
# TODO: See if this causes issues at the end of an 'install' command.
# If so, override the msi build command and put this at the end of the normal build and the installer build
remove_empty_folders(os.path.join(settings.BASE_DIR, build_exe_options['build_exe']))<|MERGE_RESOLUTION|>--- conflicted
+++ resolved
@@ -281,11 +281,7 @@
       description='ADSM Application',
       options={'build_exe': build_exe_options,
                'install_exe': {'build_dir': build_exe_options['build_exe']}},
-<<<<<<< HEAD
-      executables=[Executable('ADSM.py', base=base, icon='favicon.ico', targetName='ADSM'+extension), ],
-=======
-      executables=[Executable('ADSM.py', base=base, icon='favicon.ico', targetName='ADSM_Beta'+settings.EXTENSION), ],
->>>>>>> 72c87721
+      executables=[Executable('ADSM.py', base=base, icon='favicon.ico', targetName='ADSM'+settings.EXTENSION), ],
       cmdclass=cmdclass,
       install_requires=requirements,
       dependency_links=urls
