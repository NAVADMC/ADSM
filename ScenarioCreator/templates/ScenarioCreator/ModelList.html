--- conflicted
+++ resolved
@@ -15,24 +15,15 @@
                 <ul id="file_list">
                     
                     {% for entry in model.entries %}
-<<<<<<< HEAD
-                        <li><a href="/setup/{{model.class}}/{{entry.pk}}/" load-target="{{load_target}}">{{ entry }}</a>
-                            {% if not 'Function' in  model.name %}
-                                <a href="#" class="delete-button pull-right" title="delete" data-delete-link="/setup/{{model.class}}/{{entry.pk}}/delete/"></a>
-                            {% endif %}
-                            <a href="/setup/{{model.class}}/{{entry.pk}}/copy/" load-target="{{load_target}}" class="copy-button pull-right" title="duplicate"></a>
-                            </li>
-=======
                         <li class="defined">
                             <div class="defined_wrapper">
-                                <a class="defined_name" href="/setup/{{model.class}}/{{entry.pk}}/" load-target="#center-panel">{{ entry }}</a>
+                                <a class="defined_name" href="/setup/{{model.class}}/{{entry.pk}}/" load-target="{{load_target}}">{{ entry }}</a>
                                 {% if not 'Function' in  model.name %}
                                     <a href="#" class="delete-button pull-right" title="delete" data-delete-link="/setup/{{model.class}}/{{entry.pk}}/delete/"></a>
                                 {% endif %}
-                                <a href="/setup/{{model.class}}/{{entry.pk}}/copy/" load-target="#center-panel" class="copy-button pull-right" title="duplicate"></a>
+                                <a href="/setup/{{model.class}}/{{entry.pk}}/copy/" load-target="{{load_target}}" class="copy-button pull-right" title="duplicate"></a>
                             </div>
                         </li>
->>>>>>> f0e08c58
                     {% endfor %}
 
                     <li class="addNew"><a href="/setup/{{model.class}}/new/" load-target="{{load_target}}"><i> + New {{ model.name }}</i></a></li>
