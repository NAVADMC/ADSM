<!DOCTYPE html>
<html>
<head>
    <title>ADSM - Animal Disease Spread Model</title>
    <link rel="stylesheet" type="text/css" href="{{ STATIC_URL }}css/bootstrap.css" />
    <link rel="stylesheet" type="text/css" href="{{ STATIC_URL }}css/spreadmodel.css" />
    <script src="{{ STATIC_URL }}js/jquery-2.1.0.min.js"></script>
    <script src="{{ STATIC_URL }}js/bootstrap.min.js"></script>
    <script src="{{ STATIC_URL }}js/bootstrap-dialog.js"></script>
    <script src="{{ STATIC_URL }}js/spreadmodel.js"></script>
    {% load db_status_tags %}
</head>
<body>
<header>
    <form class="ajax" method="post" action="/app/SaveScenario/">
        <div class="buttonHolder">
            {% spaceless %}
            <a href="/app/NewScenario/" class="btn btn-primary"><img src="{{ STATIC_URL }}icons/new.png" class="icon"> new</a>
            <a href="/app/Workspace/"  class="btn btn-primary"><img src="{{ STATIC_URL }}icons/open.png" class="icon">&nbsp open</a>
            <button type="submit" class="btn btn-primary {% if unsaved_changes %} unsaved {% endif %}"><img src="{{ STATIC_URL }}icons/save.png" class="icon">&nbsp save</button>
            {% endspaceless %}
        </div>
        <h1 class="filename">
            <input type="text" name="filename" value="{{ filename }}">
        </h1>
            {#        <div class="alert alert-info alert-dismissable">#}
            {#            <button type="button" class="close" data-dismiss="alert" aria-hidden="true">&times;</button>#}
            {#            <strong>Success!</strong> File saved to {{ filename }}#}
            {#        </div>#}
    </form>
    <div id="admin_link">
        {% if update_needed %}
<<<<<<< HEAD
            <a href="/app/update/" >Update ADSM. </a>
=======
            <a href="/update/" class="btn btn-default">update ADSM</a>
>>>>>>> 25269228
        {% endif %}
        <form action="/admin/" method="post" style="display:inline;">
            <input type="hidden" name="username" value="ADSM">
            <input type="hidden" name="password" value="ADSM">
            <input type="hidden" name="next" value="/admin/">
            <input type="hidden" name="this_is_the_login_form" value="1">
            <button type="submit" class="btn btn-default">advanced panel</button>
        </form>
    </div>
</header>

{#Javascript context variables#}
<script type="text/javascript">
    {% for var_name, value in javascript_variables.items %}
        var {{var_name}} = {{value}};
    {% endfor %}
</script>
{% block main %}

{% endblock %}
</body>
</html><|MERGE_RESOLUTION|>--- conflicted
+++ resolved
@@ -30,11 +30,7 @@
     </form>
     <div id="admin_link">
         {% if update_needed %}
-<<<<<<< HEAD
-            <a href="/app/update/" >Update ADSM. </a>
-=======
-            <a href="/update/" class="btn btn-default">update ADSM</a>
->>>>>>> 25269228
+            <a href="app/Update/" class="btn btn-default">update ADSM</a>
         {% endif %}
         <form action="/admin/" method="post" style="display:inline;">
             <input type="hidden" name="username" value="ADSM">
