"""This models file specifies all the tables used to create a settings file for
a SpreadModel simulation.
This project uses South migration tool for database structure changes.
Use manage.py schemamigration APPNAME --auto whenever the models.py changes.
Then rune manage.py migrate to apply the changes.

This file in particular and the project in general
relies heavily on conventions.  Please be careful to follow the existing conventions
whenever you edit this file.
Conventions:
- field names are lower cased and separated by underscores, Django forms relies on this
- hidden fields that will be filled in by exportvalidation.py start with an _
    - forms.py relies on this
- the names of Models are replicated in the hyperlinks
- Model names are used in forms.py by appending <ModelName>Form to the end
- scripts/textscrubber.py relies on the only blank lines being between classes
    DO NOT put blank lines in the middle of models or before a class method
- a Model with 'name' as the first field is assumed to be referenced other places
    forms.py will give this special back-track features
- to keep indentation consistent, field attributes (help_text) are double tabbed
    This is one case where normal python convention would look even worse.
    Don't autoformat this page.  You'll regret it
- ForeignKeys that reference singletons (id=1) rely on the views.py redirect if it doesn't exist
    The redirect avoids creating a blank table that you then can't access

Changes made in ScenarioCreator/models.py propagate to the script output

"""
from django.db import models
from django_extras.db.models import PercentField, LatitudeField, LongitudeField, MoneyField


def chc(*choice_list):
    return tuple((x, x) for x in choice_list)


def priority_choices():
    return chc('reason, time waiting, production type',
               'reason, production type, time waiting',
               'time waiting, reason, production type',
               'time waiting, production type, reason',
               'production type, reason, time waiting',
               'production type, time waiting, reason')

frequency = chc("never", "once", "daily", "weekly", "monthly", "yearly")


class DbSchemaVersion(models.Model):
    version_number = models.CharField(max_length=255, unique=True,
        help_text='', )
    version_application = models.CharField(max_length=255,
        help_text='This gets passed around as an identifier - not sure of definition', )
    version_date = models.CharField(max_length=255,
        help_text='', )
    version_info_url = models.TextField(blank=True,
        help_text='', )
    version_id = models.IntegerField(blank=True, null=True,
        help_text='Number of the NAADSM Version used to run the simulation.', )


class DynamicBlob(models.Model):
    zone_perimeters = models.CharField(max_length=255, blank=True,
        help_text='', )  # polygons?


class Population(models.Model):
    source_file = models.CharField(max_length=255, default='SampleScenario.sqlite3')  # source_file made generic CharField so Django doesn't try to copy and save the raw file


class Unit(models.Model):
    _population = models.ForeignKey(Population, default=lambda: Population.objects.get_or_create(id=1)[0], )
    production_type = models.ForeignKey('ProductionType',
        help_text='The production type that these outputs apply to.', )
    latitude = LatitudeField(
        help_text='The latitude used to georeference this unit.', )
    longitude = LongitudeField(
        help_text='The longitude used to georeference this unit.', )
    initial_state = models.CharField(max_length=255, default='S',
                                     help_text='Code indicating the actual disease state of the unit at the beginning of the simulation.',
                                     choices=(('L', 'Latent'),
                                              ('S', 'Susceptible'),
                                              ('B', 'Subclinical'),
                                              ('C', 'Clinical'),
                                              ('N', 'Naturally Immune'),
                                              ('V', 'Vaccine Immune'),
                                              ('D', 'Destroyed')))
    days_in_initial_state = models.IntegerField(blank=True, null=True,
        help_text='The number of days that the unit will remain in its initial state unless preempted by other events.', )
    days_left_in_initial_state = models.IntegerField(blank=True, null=True,
        help_text='', )
    initial_size = models.IntegerField(
        help_text='The number of animals in the unit.', )
    _final_state_code = models.CharField(max_length=255, blank=True,
        help_text='Code indicating the actual disease state of the unit at the end of the simulation.', )
    _final_control_state_code = models.CharField(max_length=255, blank=True,
        help_text='', )
    _final_detection_state_code = models.CharField(max_length=255, blank=True,
        help_text='', )
    _cum_infected = models.IntegerField(blank=True, null=True,
        help_text='The total number of iterations in which this unit became infected.', )
    _cum_detected = models.IntegerField(blank=True, null=True,
        help_text='The total number of iterations in which this unit was detected.', )
    _cum_destroyed = models.IntegerField(blank=True, null=True,
        help_text='The total number of iterations in which this unit was destroyed.', )
    _cum_vaccinated = models.IntegerField(blank=True, null=True,
        help_text='The total number of iterations in which this unit was vaccinated.', )
    user_defined_1 = models.TextField(blank=True)
    user_defined_2 = models.TextField(blank=True)
    user_defined_3 = models.TextField(blank=True)
    user_defined_4 = models.TextField(blank=True)
    def __str__(self):
        return "Unit(%s: (%s, %s)" % (self.production_type, self.latitude, self.longitude)


class Function(models.Model):
    """Function is a model that defines either a Probability Distribution Function (pdf) or
 a relational function (relid) depending on which child class is used.  """
    name = models.CharField(max_length=255,
                            help_text='User-assigned name for each function.', )
    x_axis_units = models.CharField(max_length=255, default="Days",
                                    help_text='Specifies the descriptive units for the x axis in relational functions.', )
    notes = models.TextField(blank=True, null=True,
                             help_text='', )  # Why is this hidden?
    class Meta:
        abstract = True
    def __str__(self):
        return self.name


class ProbabilityFunction(Function):
    """There are a large number of fields in this model because different equation_type use different
parameters.  Parameters are all listed as optional because they are frequently unused.  A second
layer of validation will be necessary for required parameters per equation_type."""
    equation_type = models.CharField(max_length=255,
                                     help_text='For probability density functions identifies the type of function.',
                                     default="Triangular",
                                     choices=chc("Point", "Uniform", "Triangular", "Piecewise", "Histogram", "Gaussian",
                                                 "Poisson", "Beta", "Gamma", "Weibull", "Exponential", "Pearson5",
                                                 "Logistic",
                                                 "LogLogistic", "Lognormal", "NegativeBinomial", "Pareto", "Bernoulli",
                                                 "Binomial", "Discrete Uniform", "Hypergeometric", "Inverse Gaussian"))
    mean = models.FloatField(blank=True, null=True,
                             help_text='The mean for probability density function types Gaussian Lognormal Possoin and Exponential.', )
    std_dev = models.FloatField(blank=True, null=True,
                                help_text='The mean for probability density function types Gaussian and Lognormal.', )
    min = models.FloatField(blank=True, null=True,
                            help_text='The minimum for probability density function types Uniform Triangular Beta and betaPERT.', )
    mode = models.FloatField(blank=True, null=True,
                             help_text='The Mode for probability density function types Point Triangular and BetaPERT.', )
    max = models.FloatField(blank=True, null=True,
                            help_text='The maximum value for probability density function types Uniform Triangular Beta and BetaPERT.', )
    alpha = models.FloatField(blank=True, null=True,
                              help_text='The alpha parameter for probability density function types Gamma Weibull and Pearson 5 or the alpha1 parameter for Beta probability density functions.', )
    alpha2 = models.FloatField(blank=True, null=True,
                               help_text='The alpha2 parameter for Beta probability density function types.', )
    beta = models.FloatField(blank=True, null=True,
                             help_text='The beta parameter for probability density function types Gamma Weibull and Pearson 5.', )
    location = models.FloatField(blank=True, null=True,
                                 help_text='The location parameter for probability density function types Logistic and Loglogistic.', )
    scale = models.FloatField(blank=True, null=True,
                              help_text='The scale parameter for probability density function types Logistic and Loglogistic.', )
    shape = models.FloatField(blank=True, null=True,
                              help_text='The shape parameter for probability density function types Loglogistic Inverse Gaussian.', )  # or should this be the equation_type list of PDF functions?
    n = models.IntegerField(blank=True, null=True,
                            help_text='The n parameter for probability density function types Binomial Hypergeometric.', )
    p = models.FloatField(blank=True, null=True,
                          help_text='The p parameter for probability density function types Negative Binomial Bernoulli.', )
    m = models.IntegerField(blank=True, null=True,
                            help_text='The m parameter for probability density function types Hypergeometric.', )
    d = models.IntegerField(blank=True, null=True,
                            help_text='The d parameter for probability density function types Hypergeometric.', )
    theta = models.FloatField(blank=True, null=True,
                              help_text='The Theta parameter for probability density function types Pareto.', )
    a = models.FloatField(blank=True, null=True,
                          help_text='The a parameter for probability density function types Pareto.', )
    s = models.IntegerField(blank=True, null=True,
                            help_text='The s parameter for probability density function types Negative Binomial.', )


class RelationalFunction(Function):
    y_axis_units = models.CharField(max_length=255, blank=True,
        help_text='Specifies the descriptive units for the x axis in relational functions.', )


class RelationalPoint(models.Model):
    relational_function = models.ForeignKey(RelationalFunction)
    _point_order = models.IntegerField(blank=True, null=True, )  # validated
    x = models.FloatField(
        help_text='The x value of the point.', )
    y = models.FloatField(
        help_text='The y value of the point.', )
    def __str__(self):
        return 'Point(%s, %s)' % (self.x, self.y)


class ControlMasterPlan(models.Model):
    name = models.CharField(max_length=255)
    _include_detection = models.BooleanField(default=False,
        help_text='Indicates if detection of disease in any production type will be modeled.', )
    _include_tracing = models.BooleanField(default=False,
        help_text='Indicates if tracing of units in any production type will be modeled.', )
    _include_tracing_unit_exam = models.BooleanField(default=False,
        help_text='Indicates if tracing using diagnostic testing in any production type will be modeled.', )
    _include_tracing_testing = models.BooleanField(default=False,
        help_text='Indicates if tracing using unit examination in any production type will be modeled.', )
    _include_destruction = models.BooleanField(default=False,
        help_text='Indicates if destruction of units in any production type will be modeled.', )
    _include_vaccination = models.BooleanField(default=False,
        help_text='Indicates if vaccination of units in any production type will be modeled.', )
    _include_zones = models.BooleanField(default=False,
        help_text='Indicates if zones will be modeled.', )
    destruction_program_delay = models.IntegerField(blank=True, null=True,
        help_text='The number of days that must pass after the first detection before a destruction program can begin.', )
    destruction_capacity = models.ForeignKey(RelationalFunction, related_name='+', blank=True, null=True,
        help_text="The relational function used to define the daily destruction capacity.", )
    destruction_priority_order = models.CharField(max_length=255,
        help_text='The primary priority order for destruction.',
        choices=priority_choices(), )
    destrucion_reason_order = models.CharField(max_length=255,
        default='Basic, Trace fwd direct, Trace fwd indirect, Trace back direct, Trace back indirect, Ring',
        # old DB: 'basic,direct-forward,ring,indirect-forward,direct-back,indirect-back'
        # old UI: Detected, Trace forward of direct contact, Ring, Trace forward of indirect contact, Trace back of direct contact, Trace back of indirect contact
        help_text='The secondary priority order for destruction.', )
    units_detected_before_triggering_vaccincation = models.IntegerField(blank=True, null=True,
        help_text='The number of clinical units which must be detected before the initiation of a vaccination program.', )
    vaccination_capacity = models.ForeignKey(RelationalFunction, related_name='+', blank=True, null=True,
        help_text='Relational function used to define the daily vaccination capacity.', )
    vaccination_priority_order = models.CharField(max_length=255,
        help_text='A string that identifies the primary priority order for vaccination.',
        choices=priority_choices(), )
    def __str__(self):
        return str(self.name) + ": Control Master Plan"


class ControlProtocol(models.Model):
    name = models.CharField(max_length=255,
        help_text='Name your Protocol so you can recognize it later. Ex:"Quarantine"',)
    use_detection = models.BooleanField(default=False,
        help_text='Indicates if disease detection will be modeled for units of this production type.', )
    detection_probability_for_observed_time_in_clinical = models.ForeignKey(RelationalFunction, related_name='+', blank=True, null=True,
        help_text='Relational function used to define the probability of observing clinical signs in units of this production type.', )
    detection_probability_report_vs_first_detection = models.ForeignKey(RelationalFunction, related_name='+', blank=True, null=True,
        help_text='Relational function used to define the probability of reporting clinical signs in units of this production type.')
    detection_is_a_zone_trigger = models.BooleanField(default=False,
        help_text='Indicator if detection of infected units of this production type will trigger a zone focus.', )
    use_tracing = models.BooleanField(default=False, )
    trace_direct_forward = models.BooleanField(default=False,
        help_text='Indicator that trace forward will be conducted for direct contacts where the reported unit was the source of contact and was of this production type.', )
    trace_direct_back = models.BooleanField(default=False,
        help_text='Indicator that trace back will be conducted for direct contacts where the reported unit was the source of contact and was of this production type.', )
    direct_trace_success_rate = PercentField(blank=True, null=True,
        help_text='Probability of success of trace for direct contact.', )
    direct_trace_period = models.IntegerField(blank=True, null=True,
        help_text='Days before detection (critical period) for tracing of direct contacts.', )
    trace_indirect_forward = models.BooleanField(default=False,
        help_text='Indicator that trace forward will be conducted for indirect contacts where the reported unit was the source of contact and was of this production type.', )
    trace_indirect_back = models.BooleanField(default=False,
        help_text='Indicator that trace back will be conducted for indirect contacts where the reported unit was the source of contact and was of this production type.', )
    indirect_trace_success = PercentField(blank=True, null=True,
        help_text='Probability of success of trace for indirect contact.', )
    indirect_trace_period = models.IntegerField(blank=True, null=True,
        help_text='Days before detection  (critical period) for tracing of indirect contacts.', )
    trace_result_delay = models.ForeignKey(ProbabilityFunction, related_name='+', blank=True, null=True,
        help_text='Delay for carrying out trace investigation result (days).', )
    direct_trace_is_a_zone_trigger = models.BooleanField(default=False,
        help_text='Indicator if direct tracing of infected units of this production type will trigger a zone focus.', )
    indirect_trace_is_a_zone_trigger = models.BooleanField(default=False,
        help_text='Indicator if indirect tracing of infected units of this production type will trigger a zone focus.', )
    use_destruction = models.BooleanField(default=False,
        help_text='Indicates if detected clinical units of this production type will be destroyed.', )
    destruction_is_a_ring_trigger = models.BooleanField(default=False,
        help_text='Indicates if detection of a unit of this production type will trigger the formation of a destruction ring.', )
    destruction_ring_radius = models.FloatField(blank=True, null=True,
        help_text='Radius in kilometers of the destruction ring.', )
    destruction_is_a_ring_target = models.BooleanField(default=False,
        help_text='Indicates if unit of this production type will be subject to preemptive ring destruction.', )
    destroy_direct_forward_traces = models.BooleanField(default=False,
        help_text='Indicates if units of this type identified by trace forward of indirect contacts will be subject to preemptive destruction.', )
    destroy_indirect_forward_traces = models.BooleanField(default=False,
        help_text='Indicates if units of this type identified by trace forward of direct contacts will be subject to preemptive destruction.', )
    destroy_direct_back_traces = models.BooleanField(default=False,
        help_text='Indicates if units of this type identified by trace back of direct contacts will be subject to preemptive destruction.', )
    destroy_indirect_back_traces = models.BooleanField(default=False,
        help_text='Indicates if units of this type identified by trace back of indirect contacts will be subject to preemptive destruction.', )
    destruction_priority = models.IntegerField(default=5, blank=True, null=True,
        help_text='The destruction priority of this production type relative to other production types.  A lower number indicates a higher priority.', )
    use_vaccination = models.BooleanField(default=False,
        help_text='Indicates if units of this production type will be subject to vaccination.', )
    vaccinate_detected_units = models.BooleanField(default=False,  # TODO: Clarify the distinction between use_vaccination and vaccinate_detected_units
        help_text='Indicates if units of this production type will be subject to vaccination if infected and detected.', )
    days_to_immunity = models.IntegerField(blank=True, null=True,
        help_text='The number of days required for the onset of vaccine immunity in a newly vaccinated unit of this type.', )
    minimum_time_between_vaccinations = models.IntegerField(blank=True, null=True,
        help_text='The minimum time in days between vaccination for units of this production type.', )
    vaccine_immune_period = models.ForeignKey(ProbabilityFunction, related_name='+', blank=True, null=True,
        help_text='Defines the vaccine immune period for units of this production type.', )
    trigger_vaccination_ring = models.BooleanField(default=False,
        help_text='Indicates if detection of a clinical unit of this type will trigger a vaccination ring.', )
    vaccination_ring_radius = models.FloatField(blank=True, null=True,
        help_text='Radius in kilometers of the vaccination ring.', )
    vaccination_priority = models.IntegerField(default=5, blank=True, null=True,
        help_text='The vaccination priority of this production type relative to other production types.  A lower number indicates a higher priority.', )
    vaccination_demand_threshold = models.IntegerField(blank=True, null=True,
        help_text='The number of animals of this type that can be vaccinated before the cost of vaccination increases.', )
    cost_of_vaccination_additional_per_animal = MoneyField(default=0.0,
        help_text='The additional cost of vaccination for each vaccinated animal of this type after the threshold is exceeded.', )
    use_testing = models.BooleanField(default=False, )
    examine_direct_forward_traces = models.BooleanField(default=False,
        help_text='Indicator if units identified by the trace-forward of direct contact will be examined for clinical signs of disease.', )
    exam_direct_forward_success_multiplier = models.FloatField(blank=True, null=True,
        help_text='Multiplier for the probability of observing clinical signs in units identified by the trace-forward of direct contact.', )
    examine_indirect_forward_traces = models.BooleanField(default=False,
        help_text='Indicator if units identified by the trace-forward of indirect contact will be examined for clinical signs of disease.', )
    exam_indirect_forward_success_multiplier = models.FloatField(blank=True, null=True,
        help_text='Multiplier for the probability of observing clinical signs in units identified by the trace-forward of indirect contact .', )
    examine_direct_back_traces = models.BooleanField(default=False,
        help_text='Indicator if units identified by the trace-back of direct contact will be examined for clinical signs of disease.', )
    exam_direct_back_success_multiplier = models.FloatField(blank=True, null=True,
        help_text='Multiplier for the probability of observing clinical signs in units identified by the trace-back of direct contact.', )
    examine_indirect_back_traces = models.BooleanField(default=False,
        help_text='Indicator if units identified by the trace-back of indirect contact will be examined for clinical signs of disease.', )
    examine_indirect_back_success_multiplier = models.FloatField(blank=True, null=True,
        help_text='Multiplier for the probability of observing clinical signs in units identified by the trace-back of indirect contact.', )
    test_direct_forward_traces = models.BooleanField(default=False,
        help_text='Indicator that diagnostic testing should be performed on units identified by trace-forward of direct contacts.', )
    test_indirect_forward_traces = models.BooleanField(default=False,
        help_text='Indicator that diagnostic testing should be performed on units identified by trace-forward of indirect contacts.', )
    test_direct_back_traces = models.BooleanField(default=False,
        help_text='Indicator that diagnostic testing should be performed on units identified by trace-back of direct contacts.', )
    test_indirect_back_traces = models.BooleanField(default=False,
        help_text='Indicator that diagnostic testing should be performed on units identified by trace-back of indirect contacts.', )
    test_specificity = models.FloatField(blank=True, null=True,
        help_text='Test Specificity for units of this production type', )
    test_sensitivity = models.FloatField(blank=True, null=True,
        help_text='Test Sensitivity for units of this production type', )
    test_delay = models.ForeignKey(ProbabilityFunction, related_name='+',
        help_text='Function that describes the delay in obtaining test results.', )
    vaccinate_retrospective_days = models.IntegerField(blank=True, null=True,
        help_text='Number of days in retrospect that should be used to determine which herds to vaccinate.', )
    use_cost_accounting = models.BooleanField(default=False, )
    cost_of_destruction_appraisal_per_unit = MoneyField(default=0.0,
        help_text='The cost associated with appraisal for each destroyed unit of this type.', )
    cost_of_destruction_cleaning_per_unit = MoneyField(default=0.0,
        help_text='The cost associated with cleaning and disinfection for each destroyed unit of this type.', )
    cost_of_euthanasia_per_animal = MoneyField(default=0.0,
        help_text='The cost associated with euthanizing each destroyed animal of this type.', )
    cost_of_indemnification_per_animal = MoneyField(default=0.0,
        help_text='The cost of indemnification for each destroyed animal of this type.', )
    cost_of_carcass_disposal_per_animal = MoneyField(default=0.0,
        help_text='The cost of carcass disposal for each destroyed animal of this type.', )
    cost_of_vaccination_setup_per_unit = MoneyField(default=0.0,
        help_text='The cost of site setup for each vaccinated unit of this type.', )
    cost_of_vaccination_baseline_per_animal = MoneyField(default=0.0,
        help_text='The baseline cost of vaccination for each vaccinated animal of this type. This cost applies to all vaccinations before the threshold is met. ', )
    def __str__(self):
        return "Protocol: %s" % (self.name, )


class ProtocolAssignment(models.Model):
    _master_plan = models.ForeignKey('ControlMasterPlan',
                                     default=lambda: ControlMasterPlan.objects.get_or_create(id=1)[0],
        help_text='Points back to a master plan for grouping purposes.')
    production_type = models.ForeignKey('ProductionType',
        help_text='The production type that these outputs apply to.', )
    control_protocol = models.ForeignKey('ControlProtocol',
        help_text='The control protocol to apply to this production type.')
    notes = models.CharField(max_length=255, blank=True, null=True,
        help_text='Why should this protocol be assigned to this production type?')
    def __str__(self):
        return "%s applied to %s" % (self.control_protocol, self.production_type)


class Disease(models.Model):
    name = models.CharField(max_length=255,
        help_text='Name of the Disease')
    disease_description = models.TextField(blank=True)
    def __str__(self):
        return self.name


class DiseaseReaction(models.Model):
    name = models.CharField(max_length=255,
        help_text="Examples: Severe Reaction, FMD Long Incubation")
    _disease = models.ForeignKey('Disease', default=lambda: Disease.objects.get_or_create(id=1)[0], )
    disease_latent_period = models.ForeignKey(ProbabilityFunction, related_name='+',
        help_text='Defines the latent period for units of this production type.', )
    disease_subclinical_period = models.ForeignKey(ProbabilityFunction, related_name='+',
        help_text='Defines the subclinical period for units of this production type.', )
    disease_clinical_period = models.ForeignKey(ProbabilityFunction, related_name='+',
        help_text='Defines the clinical period for units of this production type.', )
    disease_immune_period = models.ForeignKey(ProbabilityFunction, related_name='+',
        help_text='Defines the natural immune period for units of this production type.', )
    disease_prevalence = models.ForeignKey(RelationalFunction, related_name='+',
        blank=True, null=True,
        help_text='Defines the prevalence for units of this production type.', )
    def __str__(self):
        return self.name


class DiseaseReactionAssignment(models.Model):
    production_type = models.ForeignKey('ProductionType',
        help_text='The production type that these outputs apply to.', )
    reaction = models.ForeignKey('DiseaseReaction')
    # Since there are ProductionTypes that can be listed without having a DiseaseReactionAssignment,
    # this addresses boolean setting _use_disease_transition in DiseaseReaction
    def __str__(self):
        return "%s have a %s reaction to %s" % (self.production_type, self.reaction, self.reaction._disease)


class DiseaseSpreadModel(models.Model):
    name = models.CharField(max_length=255, blank=True, null=True, )
    _disease = models.ForeignKey('Disease', default=lambda: Disease.objects.get_or_create(id=1)[0],
        help_text='Parent disease whose spreading characteristics this describes.')
        # This is in Disease because of simulation restrictions
    transport_delay = models.ForeignKey(ProbabilityFunction, related_name='+',
        help_text='Relational function used to define the shipment delays for the indicated production type.', )
    class Meta:
        abstract = True


class AbstractSpreadModel(DiseaseSpreadModel):  # lots of fields between Direct and Indirect that were not in Airborne
    _spread_method_code = models.CharField(max_length=255, default='indirect',
        help_text='Code indicating the mechanism of the disease spread.', )
    subclinical_animals_can_infect_others = models.BooleanField(default=False,
        help_text='Indicates if subclinical units of the source type can spread disease by direct or indirect contact. ', )
    contact_rate = models.FloatField(blank=True, null=True,
        help_text='The average contact rate (in recipient units per source unit per day) for direct or indirect contact models.', )
    use_fixed_contact_rate = models.BooleanField(default=False,
        help_text='Use a fixed contact rate or model contact rate as a mean distribution.', )
    infection_probability = PercentField(blank=True, null=True,
        help_text='The probability that a contact will result in disease transmission. Specified for direct and indirect contact models.', )
<<<<<<< HEAD
    distance_distribution = models.ForeignKey(ProbabilityFunction, related_name='+',
=======
    distance = models.ForeignKey(ProbabilityFunction, related_name='+',
>>>>>>> 5bf54d00
        help_text='Defines the shipment distances for direct and indirect contact models.', )
    movement_control = models.ForeignKey(RelationalFunction, related_name='+',
        help_text='Relational function used to define movement control effects for the indicated production types combinations.', )
    class Meta:
        abstract = True


class IndirectSpreadModel(AbstractSpreadModel):
    """This has to inherit from AbstractSpreadModel or else Django treats DirectSpreadModel and IndirectSpreadModel as
    interchangable, which they are not."""
    def __str__(self):
        return "%s %s Indirect Spread %i" % (self.name, self._disease, self.id)


class DirectSpreadModel(AbstractSpreadModel):
    """This has to inherit from AbstractSpreadModel or else Django treats DirectSpreadModel and IndirectSpreadModel as
    interchangable, which they are not."""
    latent_animals_can_infect_others = models.BooleanField(default=False,
        help_text='Indicates if latent units of the source type can spread disease by direct contact. Not applicable to airborne spread or indirect spread.', )
    def __init__(self, *args, **kwargs):
        super(AbstractSpreadModel, self).__init__(*args, **kwargs)
        self._spread_method_code = 'direct'  # overrides 'indirect' value without creating a new field
    def __str__(self):
        return "%s %s Direct Spread %i" % (self.name, self._disease, self.id)


class AirborneSpreadModel(DiseaseSpreadModel):
    _spread_method_code = models.CharField(max_length=255, default='other',
        help_text='Code indicating the mechanism of the disease spread.', )
    spread_1km_probability = PercentField(blank=True, null=True,
        help_text='The probability that disease will be spread to unit 1 km away from the source unit.', )
    max_distance = models.FloatField(blank=True, null=True,
        help_text='The maximum distance in KM of airborne spread.', )
    wind_direction_start = models.IntegerField(default=0,
        help_text='The start angle in degrees of the predominate wind direction for airborne spread.', )
    wind_direction_end = models.IntegerField(default=360,
        help_text='The end angle in degrees of the predominate wind direction for airborne spread.', )
    def __str__(self):
        return "%s %s Airborne Spread %i" % (self.name, self._disease, self.id)


class Scenario(models.Model):
    description = models.TextField(blank=True,
        help_text='The description of the scenario.', )
    language = models.CharField(choices=(('en', "English"), ('es', "Spanish")), max_length=255, blank=True,
        help_text='Language that the model is in - English is default.', )
    use_fixed_random_seed = models.BooleanField(default=False,
        help_text='Indicates if a specific seed value for the random number generator should be used.', )
    random_seed = models.IntegerField(blank=True, null=True,
        help_text='The specified seed value for the random number generator.', )
    include_contact_spread = models.BooleanField(default=True,  # TODO: hide these and programmatically set them
        help_text='Indicates if disease spread by direct or indirect contact is used in the scenario.', )
    include_airborne_spread = models.BooleanField(default=False,
        help_text='Indicates if airborne spread is used in the model', )
    use_airborne_exponential_decay = models.BooleanField(default=False,
        help_text='Indicates if the decrease in probability by airborne transmission is simulated by the exponential (TRUE) or linear (FALSE) algorithm.', )
    use_within_unit_prevalence = models.BooleanField(default=False,
        help_text='Indicates if within unit prevalence should be used in the model.', )
    cost_track_destruction = models.BooleanField(default=False,
        help_text='Indicates if destruction costs should be tracked in the model.', )
    cost_track_vaccination = models.BooleanField(default=False,
        help_text='Indicates if vaccination costs should be tracked in the model.', )
    cost_track_zone_surveillance = models.BooleanField(default=False,
        help_text='Indicates if zone surveillance costs should be tracked in the model.', )
    def __str__(self):
        return "Scenario: %s" % (self.description, )


class OutputSettings(models.Model):
    _scenario = models.ForeignKey('Scenario', default=lambda: Scenario.objects.get_or_create(id=1)[0],)
    iterations = models.IntegerField(blank=True, null=True,
        help_text='The number of iterations of this scenario that should be run', )
    days = models.IntegerField(blank=True, null=True,
        help_text='The maximum number of days that iterations of this scenario should run even if the stop criterion is not met.', )
    early_stop_criteria = models.CharField(max_length=255, blank=True,
        help_text='The criterion used to end each iteration. This may be that the specified number of days has passed the first detection has occurred or the outbreak has ended.',
        choices=(('disease-end', 'Simulation will stop when there are no more latent or infectious units.'),
                 ('first-detection', 'Simulation will stop when the first detection occurs.')))
     ## Outputs requested:
    save_all_daily_outputs = models.BooleanField(default=False,
        choices=((True, 'Save all daily output fo every iteration (warning: this option may produce very large scenario files)'),
                 (False, 'Save all daily output for a specified number of iterations')),
        help_text='Indicates if daily outputs should be stored for every iteration.', )
    maximum_iterations_for_daily_output = models.IntegerField(default=3, blank=True, null=True,  # TODO: validate min(3,x)
        help_text='The number of iterations for which daily outputs should be stored The minimum value is 3.', )
    daily_states_filename = models.CharField(max_length=255, blank=True, null=True,
        help_text='The file name to output a plain text file with the state of each unit on each day of each iteration.', )
    save_daily_events = models.BooleanField(default=False,
        help_text='Indicates if all events should be recorded in the scenario database.', )
    save_daily_exposures = models.BooleanField(default=False,
        help_text='Indicates if all exposures should be recorded in the scenario database.', )
    save_iteration_outputs_for_units = models.BooleanField(default=False,
        help_text='Indicates if iteration outputs for units should be recorded in the scenario database.', )
    write_map_output = models.BooleanField(default=False,
        help_text='Indicates if map outputs for units should be recorded in the scenario database.', )
    map_directory = models.CharField(max_length=255, blank=True, null=True,
        help_text='File path of the desired location for the output file.', )
    def __str__(self):
        return "Output Settings"


class CustomOutputs(OutputSettings):
    """This is an unimplemented feature based on looking at the XML spec"""
    all_units_states = models.CharField(default="never", max_length=50, choices=frequency, )
    num_units_in_each_state = models.CharField(default="never", max_length=50, choices=frequency, )
    num_units_in_each_state_by_production_type = models.CharField(default="never", max_length=50, choices=frequency, )
    num_animals_in_each_state = models.CharField(default="never", max_length=50, choices=frequency, )
    num_animals_in_each_state_by_production_type = models.CharField(default="never", max_length=50, choices=frequency, )
    disease_duration = models.CharField(default="never", max_length=50, choices=frequency, )
    outbreak_duration = models.CharField(default="never", max_length=50, choices=frequency, )
    clock_time = models.CharField(default="never", max_length=50, choices=frequency, )
    tsdU = models.CharField(default="never", max_length=50, choices=frequency, )
    tsdA = models.CharField(default="never", max_length=50, choices=frequency, )


class ProductionType(models.Model):
    name = models.CharField(max_length=255, )
    description = models.TextField(blank=True, null=True)
    def __str__(self):
        return self.name


class ProductionTypePairTransmission(models.Model):
    source_production_type = models.ForeignKey(ProductionType, related_name='used_as_sources',
        help_text='The Production type that will be the source type for this production type combination.', )
    destination_production_type = models.ForeignKey(ProductionType, related_name='used_as_destinations',
        help_text='The Production type that will be the recipient type for this production type combination.', )
    direct_contact_spread_model = models.ForeignKey(DirectSpreadModel, related_name='direct_spread_pair', blank=True, null=True,  # These can be blank, so no check box necessary
        help_text='Disease spread mechanism used to model spread by direct contact between these types.', )
    indirect_contact_spread_model = models.ForeignKey(IndirectSpreadModel, related_name='indirect_spread_pair', blank=True, null=True,  # These can be blank, so no check box necessary
        help_text='Disease spread mechanism used to model spread by indirect contact between these types.', )
    airborne_contact_spread_model = models.ForeignKey(AirborneSpreadModel, related_name='airborne_spread_pair', blank=True, null=True,  # These can be blank, so no check box necessary
        help_text='Disease spread mechanism used to model spread by airborne spread between these types.', )
    def __str__(self):
        return "%s -> %s" % (self.source_production_type, self.destination_production_type)


class Zone(models.Model):
    zone_description = models.TextField(
        help_text='Description of the zone', )
    zone_radius = models.FloatField(
        help_text='Radius in kilometers of the zone', )
    def __str__(self):
        return "%s: %skm" % (self.zone_description, self.zone_radius)


class ZoneEffectOnProductionType(models.Model):
    zone = models.ForeignKey(Zone,
        help_text='Zone for which this event occurred.', )
    production_type = models.ForeignKey('ProductionType',
        help_text='The production type that these outputs apply to.', )
    zone_indirect_movement = models.ForeignKey(RelationalFunction, related_name='+', blank=True, null=True,
        help_text='Function the describes indirect movement rate.', )
    zone_direct_movement = models.ForeignKey(RelationalFunction, related_name='+', blank=True, null=True,
        help_text='Function the describes direct movement rate.', )
    zone_detection_multiplier = models.FloatField(default=1.0,
        help_text='Multiplier for the probability of observing clinical signs in units of this production type in this zone.', )
    cost_of_surveillance_per_animal_day = MoneyField(default=0.0,
        help_text='Cost of surveillance per animal per day in this zone.', )
    def __str__(self):
        return "%s Zone -> %s" % (self.zone, self.production_type)


class ReadAllCodes(models.Model):
    _code = models.CharField(max_length=255,
        help_text='Actual code used in the simulation', )
    _code_type = models.CharField(max_length=255,
        help_text='Type of code', )
    _code_description = models.TextField(
        help_text='Description of the code type.', )


class ReadAllCodeTypes(models.Model):
    _code_type = models.CharField(max_length=255,
        help_text='Type of code', )
    _code_type_description = models.TextField()<|MERGE_RESOLUTION|>--- conflicted
+++ resolved
@@ -392,7 +392,7 @@
         help_text='Defines the natural immune period for units of this production type.', )
     disease_prevalence = models.ForeignKey(RelationalFunction, related_name='+',
         blank=True, null=True,
-        help_text='Defines the prevalence for units of this production type.', )
+        help_text='Defines the prevalance for units of this production type.', )
     def __str__(self):
         return self.name
 
@@ -429,11 +429,7 @@
         help_text='Use a fixed contact rate or model contact rate as a mean distribution.', )
     infection_probability = PercentField(blank=True, null=True,
         help_text='The probability that a contact will result in disease transmission. Specified for direct and indirect contact models.', )
-<<<<<<< HEAD
-    distance_distribution = models.ForeignKey(ProbabilityFunction, related_name='+',
-=======
     distance = models.ForeignKey(ProbabilityFunction, related_name='+',
->>>>>>> 5bf54d00
         help_text='Defines the shipment distances for direct and indirect contact models.', )
     movement_control = models.ForeignKey(RelationalFunction, related_name='+',
         help_text='Relational function used to define movement control effects for the indicated production types combinations.', )
@@ -491,7 +487,7 @@
     use_airborne_exponential_decay = models.BooleanField(default=False,
         help_text='Indicates if the decrease in probability by airborne transmission is simulated by the exponential (TRUE) or linear (FALSE) algorithm.', )
     use_within_unit_prevalence = models.BooleanField(default=False,
-        help_text='Indicates if within unit prevalence should be used in the model.', )
+        help_text='Indicates if within unit prevalance should be used in the model.', )
     cost_track_destruction = models.BooleanField(default=False,
         help_text='Indicates if destruction costs should be tracked in the model.', )
     cost_track_vaccination = models.BooleanField(default=False,
