from glob import glob
import json
import os
import shutil
from django.core.management import call_command
from django.http import HttpResponse
from django.shortcuts import render, get_object_or_404, redirect
from django.db import connections
from django.conf import settings
import re
from ScenarioCreator.forms import *  # This is absolutely necessary for dynamic form loading
from Settings.models import SmSession
from django.forms.models import inlineformset_factory
from django.forms.models import modelformset_factory


def unsaved_changes(new_value=None):
    session = SmSession.objects.get_or_create(id=1)[0]  # This keeps track of the state for all views and is used by basic_context
    if new_value is not None:  # you can still set it to False
        session.unsaved_changes = new_value
        session.save()
    return session.unsaved_changes


def scenario_filename(new_value=None):
    session = SmSession.objects.get_or_create(id=1)[0]  # This keeps track of the state for all views and is used by basic_context
    if new_value is not None:  # you can still set it to ''
        session.scenario_filename = new_value
        session.save()
    return session.scenario_filename


def activeSession():
    full_path = settings.DATABASES['scenario_db']['NAME']
    return os.path.basename(full_path)


def basic_context():  # TODO: This might not be performant... but it's nice to have a live status
    PT_count = ProductionType.objects.count()
    return {'filename': scenario_filename(),
            'unsaved_changes': unsaved_changes(),
            'Scenario': Scenario.objects.count(),
            'OutputSetting': OutputSettings.objects.count(),
            'Population': Population.objects.count(),
            'ProductionTypes': PT_count,
            'Farms': Unit.objects.count(),
            'Disease': Disease.objects.count(),
            'Reactions': DiseaseReaction.objects.count(),
            'ReactionAssignment': DiseaseReactionAssignment.objects.count() == PT_count,
            'DirectSpreads': DirectSpreadModel.objects.count(),
            'IndirectSpreads': IndirectSpreadModel.objects.count(),
            'AirborneSpreads': AirborneSpreadModel.objects.count(),
            'Transmissions': ProductionTypePairTransmission.objects.count() == PT_count ** 2,
            'ControlMasterPlan': ControlMasterPlan.objects.count(),
            'Protocols': ControlProtocol.objects.count(),
            'ProtocolAssignments': ProtocolAssignment.objects.count(),
            'Zones': Zone.objects.count(),
            'ZoneEffects': ZoneEffectOnProductionType.objects.count(),
            'ProbabilityFunctions': ProbabilityFunction.objects.count(),
            'RelationalFunctions': RelationalFunction.objects.count()}


def home(request):
    return redirect('/setup/Scenario/1/')


def extra_forms_needed():
    missing = list(ProductionType.objects.all())
    for entry in ProductionTypePairTransmission.objects.all():
        if entry.destination_production_type_id == entry.source_production_type_id:  #Spread within a species
            missing.remove(entry.source_production_type)
    extra_count = len(missing)
    if not missing and ProductionTypePairTransmission.objects.count() < ProductionType.objects.count() ** 2:
        #all possible interactions are not accounted for
        extra_count = 1  # add one more blank possibility
    return extra_count, missing


def disease_spread(request):
    context = basic_context()
    extra_count, missing = extra_forms_needed()
    SpreadSet = modelformset_factory(ProductionTypePairTransmission, extra=extra_count, form=ProductionTypePairTransmissionForm)

    try:
        initialized_formset = SpreadSet(request.POST, request.FILES, queryset=ProductionTypePairTransmission.objects.all())
        if initialized_formset.is_valid():
            instances = initialized_formset.save()
            print(instances)
            unsaved_changes(True)
            return redirect('/setup/DiseaseSpread/')  # update these numbers after database save because they've changed
    except ValidationError:
        initialized_formset = SpreadSet(queryset=ProductionTypePairTransmission.objects.all())
    context['formset'] = initialized_formset
    for index, pt in enumerate(missing):
        index += ProductionTypePairTransmission.objects.count()
        context['formset'][index].fields['source_production_type'].initial = pt.id
        context['formset'][index].fields['destination_production_type'].initial = pt.id

    context['title'] = 'How does Disease spread from one Production Type to another?'
    return render(request, 'ScenarioCreator/FormSet.html', context)


def populate_forms_matching_ProductionType(MyFormSet, TargetModel, context, missing, request):
    """FormSet is pre-populated with existing assignments and it detects and fills in missing
    assignments with a blank form with production type filled in."""

    try:
        initialized_formset = MyFormSet(request.POST, request.FILES, queryset=TargetModel.objects.all())
        if initialized_formset.is_valid():
            instances = initialized_formset.save()
            print(instances)
            unsaved_changes(True)
            context['formset'] = initialized_formset
            return False
    except ValidationError:
        forms = MyFormSet(queryset=TargetModel.objects.all())
        for index, pt in enumerate(missing):
            index += TargetModel.objects.count()
            forms[index].fields['production_type'].initial = pt.id
        context['formset'] = forms
    return True


def assign_protocols(request):
    context = basic_context()
    missing = ProductionType.objects.filter(protocolassignment__isnull=True)
    ProtocolSet = modelformset_factory(ProtocolAssignment, extra=len(missing), form=ProtocolAssignmentForm)
    if populate_forms_matching_ProductionType(ProtocolSet, ProtocolAssignment, context, missing, request):
        context['title'] = 'Assign a Control Protocol to each Production Type'
        return render(request, 'ScenarioCreator/FormSet.html', context)
    else:
        return redirect(request.path)

def assign_reactions(request):
    """FormSet is pre-populated with existing assignments and it detects and fills in missing
    assignments with a blank form with production type filled in."""

    context = basic_context()
    missing = ProductionType.objects.filter(diseasereactionassignment__isnull=True)
    ReactionSet = modelformset_factory(DiseaseReactionAssignment,
                                     extra=len(missing),
                                     form=DiseaseReactionAssignmentForm)
<<<<<<< HEAD
    if populate_forms_matching_ProductionType(ReactionSet, DiseaseReactionAssignment, context, missing, request):
        context['title'] = 'Set what Reaction each Production Type has to the Disease'
        return render(request, 'ScenarioCreator/FormSet.html', context)
    else:
        return redirect(request.path)
=======
    populate_forms_matching_ProductionType(ReactionSet, DiseaseReactionAssignment, context, missing, request)

    context['title'] = 'Set what Reaction each Production Type has to the Disease'
    return render(request, 'ScenarioCreator/FormSet.html', context)
>>>>>>> a1d1ae37


def save_new_instance(initialized_form, request):
    model_instance = initialized_form.save()  # write to database
    unsaved_changes(True)  # Changes have been made to the database that haven't been saved out to a file
    model_name = model_instance.__class__.__name__
    if request.is_ajax():
        msg = {'pk': model_instance.pk, 'title': str(model_instance), 'model': model_name, 'status': 'success'}
        return HttpResponse(json.dumps(msg), content_type="application/json")
    return redirect('/setup/%s/%i/' % (model_name, model_instance.pk))  # redirect to edit URL


def new_form(request, initialized_form, context):
    if initialized_form.is_valid():
        return save_new_instance(initialized_form, request)
    return render(request, 'ScenarioCreator/crispy-model-form.html', context)  # render in validation error messages


def get_model_name_and_form(request):
    model_name = re.split('\W+', request.path)[2]  # Second word in the URL
    form = globals()[model_name + 'Form']  # IMPORTANT: depends on naming convention
    return model_name, form


def initialize_from_existing_model(primary_key, request):
    """Raises an ObjectDoesNotExist exception when the primary_key is invalid"""
    model_name, form_class = get_model_name_and_form(request)
    model = form_class.Meta.model.objects.get(id=primary_key)  # may raise an exception
    initialized_form = form_class(request.POST or None, instance=model)
    return initialized_form, model_name


'''New / Edit / Copy trio that are called from URLs'''
def new_entry(request):
    model_name, form = get_model_name_and_form(request)
    initialized_form = form(request.POST or None)
    context = basic_context()
    context.update({'form': initialized_form,
                    'title': "Create a new " + model_name})
    return new_form(request, initialized_form, context)


def edit_entry(request, primary_key):
    model_name, form = get_model_name_and_form(request)
    try:
        initialized_form, model_name = initialize_from_existing_model(primary_key, request)
    except ObjectDoesNotExist:
        return redirect('/setup/%s/new/' % model_name)
    if initialized_form.is_valid() and request.method == 'POST':
        initialized_form.save()  # write instance updates to database
        unsaved_changes(True)  # Changes have been made to the database that haven't been saved out to a file

    context = basic_context()
    context.update({'form': initialized_form,
                    'title': "Edit a " + model_name}.items())
    return render(request, 'ScenarioCreator/crispy-model-form.html', context)


def copy_entry(request, primary_key):
    model_name, form = get_model_name_and_form(request)
    try:
        initialized_form, model_name = initialize_from_existing_model(primary_key, request)
    except ObjectDoesNotExist:
        return redirect('/setup/%s/new/' % model_name)
    if initialized_form.is_valid() and request.method == 'POST':
        initialized_form.instance.pk = None  # This will cause a new instance to be created
        return save_new_instance(initialized_form, request)
    context = basic_context()
    context.update({'form': initialized_form,
                    'title': "Copy a " + model_name}.items())
    return render(request, 'ScenarioCreator/crispy-model-form.html', context)


def delete_entry(request, primary_key):
    model_name, form = get_model_name_and_form(request)
    model = form.Meta.model
    model.objects.filter(pk=primary_key).delete()
    return redirect('/setup/%s/new/' % model_name)


'''Utility Views for UI'''
# Leave this code here until we can use it for importing chunks of a scenario in the Scenario Builder
# def create_db_connection(db_name, db_path):
#     needs_sync = not os.path.isfile(db_path)
#
#     connections.databases[db_name] = {
#         'NAME': os.path.join(settings.BASE_DIR, db_path),
#         'ENGINE': 'django.db.backends.sqlite3'}
#     # Ensure the remaining default connection information is defined.
#     # EDIT: this is actually performed for you in the wrapper class __getitem__
#     # method.. although it may be good to do it when being initially setup to
#     # prevent runtime errors later.
#     # connections.databases.ensure_defaults(db_name)
#     if needs_sync:
#         # Don't import django.core.management if it isn't needed.
#         from django.core.management import call_command
#         print('Building DB structure...')
#         os.environ.setdefault("DJANGO_SETTINGS_MODULE", "SpreadModel.settings")
#         call_command('migrate',
#             # verbosity=0,
#             interactive=False,
#             database=connections[db_name].alias,  # database=self.connection.alias,
#             load_initial_data=False)
#         # call_command('syncdb', )
#         print('Done creating database')
#
#
# def db_save(file_path):
#     create_db_connection('save_file', file_path)
#     top_level_models = [Scenario, Population, Disease, ControlMasterPlan]
#     for parent_object in top_level_models:
#         try:
#             node = parent_object.objects.using('default').get(id=1)
#             node.save(using='save_file')
#         except ObjectDoesNotExist:
#             print("Couldn't find a ", parent_object)
#
#     unsaved_changes(False)  # File is now in sync
#     return 'Scenario Saved'


def workspace_path(target):
    return "./workspace/"+target+".sqlite3"
    #os.path.join(BASE_DIR, 'settings.sqlite3')


def file_dialog(request):
    # try:
    # print( "Saving ", scenario_filename())
    # if scenario_filename():
    #     save_scenario(request, scenario_filename())  # Save the file that's already open
    # except ValueError:
    #     pass  # New scenario
    db_files = glob("./workspace/*.sqlite3")
    db_files = map(lambda f: os.path.splitext(os.path.basename(f))[0], db_files)  # remove directory and extension
    context = basic_context()
    context['db_files'] = db_files
    context['title'] = 'Select a new Scenario to Open'
    return render(request, 'ScenarioCreator/workspace.html', context)


def save_scenario(request):
    """Save to the existing session of a new file name if target is provided
    """
    target = request.POST['filename']
    if target:
        scenario_filename(target)
        print('Copying database to', target)
        shutil.copy(activeSession(), workspace_path(target))
        unsaved_changes(False)  # File is now in sync
    else:
        raise ValueError('You need to select a file path to save first')
    return redirect('/setup/Scenario/1/')


def update_db_version():
    print("Checking Scenario version")

    print('Building DB structure...')
    os.environ.setdefault("DJANGO_SETTINGS_MODULE", "SpreadModel.settings")
    call_command('migrate',
                 # verbosity=0,
                 interactive=False,
                 database=connections['scenario_db'].alias,
                 load_initial_data=False)
    print('Done creating database')


def open_scenario(request, target):
    # if os.path.isfile(workspace_path(target)):
    print("Copying ", workspace_path(target), "to", activeSession())
    shutil.copy(workspace_path(target), activeSession())
    scenario_filename(target)
    print('Sessions overwritten with ', target)
    update_db_version()
    unsaved_changes(False)  # File is now in sync
    # else:
    #     print('File does not exist')
    return redirect('/setup/Scenario/1/')


def new_scenario(request):
    print("Deleting", activeSession())
    try:
        os.remove(activeSession())
    except:
        pass  # the file may not exist anyways
    #creates a new blank file by migrate / syncdb
    call_command('syncdb',
                 # verbosity=0,
                 interactive=False,
                 database=connections['scenario_db'].alias,
                 load_initial_data=False)
    call_command('migrate',
                 # verbosity=0,
                 interactive=False,
                 database=connections['scenario_db'].alias,
                 load_initial_data=False)
    scenario_filename("Untitled Scenario")
    return redirect('/setup/Scenario/1/')<|MERGE_RESOLUTION|>--- conflicted
+++ resolved
@@ -12,7 +12,6 @@
 from Settings.models import SmSession
 from django.forms.models import inlineformset_factory
 from django.forms.models import modelformset_factory
-
 
 def unsaved_changes(new_value=None):
     session = SmSession.objects.get_or_create(id=1)[0]  # This keeps track of the state for all views and is used by basic_context
@@ -111,25 +110,23 @@
             print(instances)
             unsaved_changes(True)
             context['formset'] = initialized_formset
-            return False
     except ValidationError:
         forms = MyFormSet(queryset=TargetModel.objects.all())
         for index, pt in enumerate(missing):
             index += TargetModel.objects.count()
             forms[index].fields['production_type'].initial = pt.id
         context['formset'] = forms
-    return True
 
 
 def assign_protocols(request):
     context = basic_context()
     missing = ProductionType.objects.filter(protocolassignment__isnull=True)
     ProtocolSet = modelformset_factory(ProtocolAssignment, extra=len(missing), form=ProtocolAssignmentForm)
-    if populate_forms_matching_ProductionType(ProtocolSet, ProtocolAssignment, context, missing, request):
-        context['title'] = 'Assign a Control Protocol to each Production Type'
-        return render(request, 'ScenarioCreator/FormSet.html', context)
-    else:
-        return redirect(request.path)
+    populate_forms_matching_ProductionType(ProtocolSet, ProtocolAssignment, context, missing, request)
+
+    context['title'] = 'Assign a Control Protocol to each Production Type'
+    return render(request, 'ScenarioCreator/FormSet.html', context)
+
 
 def assign_reactions(request):
     """FormSet is pre-populated with existing assignments and it detects and fills in missing
@@ -140,18 +137,10 @@
     ReactionSet = modelformset_factory(DiseaseReactionAssignment,
                                      extra=len(missing),
                                      form=DiseaseReactionAssignmentForm)
-<<<<<<< HEAD
-    if populate_forms_matching_ProductionType(ReactionSet, DiseaseReactionAssignment, context, missing, request):
-        context['title'] = 'Set what Reaction each Production Type has to the Disease'
-        return render(request, 'ScenarioCreator/FormSet.html', context)
-    else:
-        return redirect(request.path)
-=======
     populate_forms_matching_ProductionType(ReactionSet, DiseaseReactionAssignment, context, missing, request)
 
     context['title'] = 'Set what Reaction each Production Type has to the Disease'
     return render(request, 'ScenarioCreator/FormSet.html', context)
->>>>>>> a1d1ae37
 
 
 def save_new_instance(initialized_form, request):
