from __future__ import print_function
from __future__ import unicode_literals
from __future__ import division
from __future__ import absolute_import
from future.builtins import open
from future.builtins import map
from future.builtins import str
from future import standard_library
standard_library.install_hooks()

import json
from django.http import HttpResponse
from django.shortcuts import render, redirect
from django.forms.models import modelformset_factory
from django.db.models import Q

from Results.models import *  # This is absolutely necessary for dynamic form loading
from ScenarioCreator.forms import *  # This is absolutely necessary for dynamic form loading
from Settings.models import unsaved_changes
from Settings.views import graceful_startup, file_list, handle_file_upload, workspace_path



# Useful descriptions of some of the model relations that affect how they are displayed in the views
singletons = ['Scenario', 'Population', 'Disease', 'ControlMasterPlan', 'OutputSettings']
abstract_models = {
    'Function':
        [('RelationalFunction', RelationalFunction),
         ('ProbabilityFunction', ProbabilityFunction)],
    'DiseaseSpread':
        [('DirectSpread', DirectSpread),
         ('IndirectSpread', IndirectSpread),
         ('AirborneSpread', AirborneSpread)]}


def spaces_for_camel_case(text):
    return re.sub(r'([a-z])([A-Z])', r'\1 \2', text)


def add_breadcrumb_context(context, model_name, primary_key=None):
    context['pretty_name'] = spaces_for_camel_case(promote_to_abstract_parent(model_name))
    if model_name not in singletons:
        context['model_link'] = '/setup/' + model_name + '/'
        if primary_key is not None:
            context['model_link'] += primary_key + '/'
    else:  # for singletons, don't list the specific name, just the type
        context['title'] = 'Edit the ' + spaces_for_camel_case(model_name)


def home(request):
    return redirect('/setup/Scenario/1/')


def extra_forms_needed():
    missing = list(ProductionType.objects.all())
    for entry in ProductionTypePairTransmission.objects.all():
        if entry.destination_production_type_id == entry.source_production_type_id:  #Spread within a species
            missing.remove(entry.source_production_type)
    extra_count = len(missing)
    if not missing and ProductionTypePairTransmission.objects.count() < ProductionType.objects.count() ** 2:
        #all possible interactions are not accounted for
        extra_count = 1  # add one more blank possibility
    return extra_count, missing


def include_spread(request):
    master = Disease.objects.get_or_create(pk=1)[0]
    if 'GET' in request.method:
        info = {'include_direct_contact_spread': master.include_direct_contact_spread,
                'include_indirect_contact_spread': master.include_indirect_contact_spread,
                'include_airborne_spread': master.include_airborne_spread}
        return HttpResponse(json.dumps(info), content_type="application/json")
    else:  # POST means change
        fields = ['include_direct_contact_spread', 'include_indirect_contact_spread', 'include_airborne_spread']
        for field in fields:
            setattr(master, field, request.POST.get(field) == 'true')
        master.save()
        # We don't need to return anything
        

def production_type_permutations():
    spread_assignments = []
    pts = list(ProductionType.objects.all())
    for source in pts:
        for destination in pts:
            spread_assignments.append(ProductionTypePairTransmission.objects.get_or_create(
                source_production_type=source, destination_production_type=destination)[0])  # first index is object
    return spread_assignments


def assign_disease_spread(request):
    assignment_set = production_type_permutations()
    SpreadSet = modelformset_factory(ProductionTypePairTransmission, extra=0, form=ProductionTypePairTransmissionForm)
    try:
        initialized_formset = SpreadSet(request.POST, request.FILES, queryset=ProductionTypePairTransmission.objects.all())
        if initialized_formset.is_valid():
            instances = initialized_formset.save()
            print(instances)
            return redirect(request.path)  # update these numbers after database save because they've changed

    except ValidationError:
        initialized_formset = SpreadSet(queryset=ProductionTypePairTransmission.objects.all())
    context = {'formset': initialized_formset,
               'title': 'How does Disease spread from one Production Type to another?'}
    return render(request, 'ScenarioCreator/AssignSpread.html', context)


def zone_effects(request):
    grid_forms = []
    for pt in ProductionType.objects.all():
        row = [pt.name, [] ]  # label and empty list
        for zone in Zone.objects.all():
            instance = ZoneEffectAssignment.objects.get_or_create(production_type=pt, zone=zone)[0]
            form = ZoneEffectAssignmentForm(instance=instance)
            setattr(form, 'pk', instance.pk)  # adding the pk so the javascript can call back
            row[1].append(form)
        grid_forms.append(row)
        

    context = {'grid_forms': grid_forms,
               'title': 'What Effect does a Zone have on each Production Type?',
               'zones': Zone.objects.all()}
    return render(request, 'ScenarioCreator/ZoneEffectGrid.html', context)


def save_formset_succeeded(MyFormSet, TargetModel, context, request):
    try:
        initialized_formset = MyFormSet(request.POST, request.FILES, queryset=TargetModel.objects.all())
        if initialized_formset.is_valid():
            instances = initialized_formset.save()
            print(instances)
            context['formset'] = initialized_formset
            return True
        return False
    except ValidationError:
        return False


def populate_forms_matching_ProductionType(MyFormSet, TargetModel, context, missing, request):
    """FormSet is pre-populated with existing assignments and it detects and fills in missing
    assignments with a blank form with production type filled in."""
    if save_formset_succeeded(MyFormSet, TargetModel, context, request):
        return redirect(request.path)
    else:
        forms = MyFormSet(queryset=TargetModel.objects.all())
        for index, pt in enumerate(missing):
            index += TargetModel.objects.count()
            forms[index].fields['production_type'].initial = pt.id
        context['formset'] = forms
        return render(request, 'ScenarioCreator/FormSet.html', context)


def assign_protocols(request):
    missing = ProductionType.objects.filter(protocolassignment__isnull=True)
    ProtocolSet = modelformset_factory(ProtocolAssignment, extra=len(missing), form=ProtocolAssignmentForm)
    context = {'title': 'Assign a Control Protocol to each Production Type'}
    return populate_forms_matching_ProductionType(ProtocolSet, ProtocolAssignment, context, missing, request)


def assign_progressions(request):
    """FormSet is pre-populated with existing assignments and it detects and fills in missing
    assignments with a blank form with production type filled in."""
    missing = ProductionType.objects.filter(diseaseprogressionassignment__isnull=True)
    ProgressionSet = modelformset_factory(DiseaseProgressionAssignment,
                                          extra=len(missing),
                                          form=DiseaseProgressionAssignmentForm)
    context = {'title': 'Set what Progression each Production Type has with the Disease'}
    return populate_forms_matching_ProductionType(ProgressionSet, DiseaseProgressionAssignment, context, missing, request)


def collect_backlinks(model_instance):
    from django.contrib.admin.util import NestedObjects
    collector = NestedObjects(using='scenario_db')  # or specific database
    collector.collect([model_instance])
    dependants = collector.nested()  # fun fact: spelling differs between America and Brittain
    print("Found related models:", dependants)
    links = {}
    if len(dependants[1:]):
        for direct_reference in dependants[1:][0]:  # only iterates over the top level
            if not isinstance(direct_reference, list) and not isinstance(direct_reference, RelationalPoint):  # Points are obvious, don't include them
                name = direct_reference.__class__.__name__
                try:  # not everything has a name attr
                    links[str(direct_reference)] = '/setup/%s/%i/' % (name, direct_reference.pk)
                except:
                    links['%s:%i' % (name, direct_reference.pk)] = \
                        '/setup/%s/%i/' % (name, direct_reference.pk)
    print(links)
    return links


def initialize_relational_form(context, primary_key, request):
    if not primary_key:
        model = RelationalFunction()
        main_form = RelationalFunctionForm(request.POST or None)
    else:
        model = RelationalFunction.objects.get(id=primary_key)
        main_form = RelationalFunctionForm(request.POST or None, instance=model)
        context['model_link'] = '/setup/RelationalFunction/' + primary_key + '/'
    context['form'] = main_form
    context['model'] = model
    context['backlinks'] = collect_backlinks(model)
    context['deletable'] = 'delete/'
    return context


def deepcopy_points(request, primary_key, created_instance):
    queryset = RelationalPoint.objects.filter(relational_function_id=primary_key)
    for point in queryset:  # iterating over points already in DB
        point = RelationalPoint(relational_function=created_instance, x=point.x, y=point.y) # copy with new parent
        point.save()  # This assumes that things in the database are already valid, so doesn't call is_valid()
    queryset = RelationalPoint.objects.filter(relational_function_id=created_instance.id)
    formset = PointFormSet(queryset=queryset) # this queryset does not include anything the user typed in, during the copy operation
    return formset


def relational_function(request, primary_key=None, doCopy=False):
    """This handles the edge case of saving, copying, and creating Relational Functions.  RFs are different from any
    other model in ADSM in that they have a list of RelationalPoints.  These points are listed alongside the normal form.
    Rendering this page means render a form, then a formset of points.  Saving is more complex because the points also
    foreignkey back to the RelationalFunction which must be created before it can be referenced.

    It is possible to integrate this code back into the standard new / edit / copy views by checking for
    context['formset'].  The extra logic for formsets could be kicked in only when one or more formsets are present."""
    context = initialize_relational_form({}, primary_key, request)
    context['formset'] = PointFormSet(instance=context['model'])
    if context['form'].is_valid():
        if doCopy:
            context['form'].instance.pk = None  # This will cause a new instance to be created
            created_instance = context['form'].save()
            context['formset'] = deepcopy_points(request, primary_key, created_instance)
            return redirect('/setup/RelationalFunction/%i/' % created_instance.id)
        else:
            created_instance = context['form'].save()
            context['formset'] = PointFormSet(request.POST or None, instance=created_instance)
        if context['formset'].is_valid():
            context['formset'].save()
            if request.is_ajax():
                return ajax_success(created_instance, "RelationalFunction")
            return redirect('/setup/RelationalFunction/%i/' % created_instance.id)
    context['title'] = "Create a Relational Function"
    add_breadcrumb_context(context, "RelationalFunction")
    return render(request, 'ScenarioCreator/RelationalFunction.html', context)


def ajax_success(model_instance, model_name):
    msg = {'pk': model_instance.pk,
           'title': spaces_for_camel_case(str(model_instance)),
           'model': model_name,
           'status': 'success'}
    return HttpResponse(json.dumps(msg), content_type="application/json")


def save_new_instance(initialized_form, request):
    model_instance = initialized_form.save()  # write to database
    model_name = model_instance.__class__.__name__
    if request.is_ajax():
        return ajax_success(model_instance, model_name)
    if model_name in singletons:
        return redirect('/setup/%s/1/' % model_name)
    return redirect('/setup/%s/' % model_name)  # redirect to list URL


def new_form(request, initialized_form, context):
    if initialized_form.is_valid():
        return save_new_instance(initialized_form, request)
    return render(request, 'ScenarioCreator/crispy-model-form.html', context)  # render in validation error messages


def get_model_name_and_form(request):
    model_name = re.split('\W+', request.path)[2]  # Second word in the URL
    form = globals()[model_name + 'Form']  # IMPORTANT: depends on naming convention
    return model_name, form


def get_model_name_and_model(request):
    """A slight variation on get_mode_name_and_form useful for cases where you don't want a form"""
    model_name = re.split('\W+', request.path)[2]  # Second word in the URL
    model = globals()[model_name]  # IMPORTANT: depends on import *
    return model_name, model


def initialize_from_existing_model(primary_key, request):
    """Raises an ObjectDoesNotExist exception when the primary_key is invalid"""
    model_name, form_class = get_model_name_and_form(request)
    model = form_class.Meta.model.objects.get(id=primary_key)  # may raise an exception
    initialized_form = form_class(request.POST or None, instance=model)
    return initialized_form, model_name


'''New / Edit / Copy / Delete / List that are called from model generated URLs'''
def new_entry(request, second_try=False):
    model_name, form = get_model_name_and_form(request)
    if model_name == 'RelationalFunction':
        return relational_function(request)
    initialized_form = form(request.POST or None)
    context = {'form': initialized_form, 'title': "Create a new " + spaces_for_camel_case(model_name)}
    add_breadcrumb_context(context, model_name)
    try:
        return new_form(request, initialized_form, context)
    except OperationalError:
        if not second_try:
            graceful_startup()
            return new_entry(request, True)
        return new_form(request, initialized_form, context)


def edit_entry(request, primary_key):
    model_name, form = get_model_name_and_form(request)
    if model_name == 'RelationalFunction':
        return relational_function(request, primary_key)

    try:
        initialized_form, model_name = initialize_from_existing_model(primary_key, request)
    except (ObjectDoesNotExist, OperationalError):
        return redirect('/setup/%s/new/' % model_name)
    if initialized_form.is_valid() and request.method == 'POST':
        model_instance = initialized_form.save()  # write instance updates to database
        if request.is_ajax():
            return ajax_success(model_instance, model_name)

    context = {'form': initialized_form,
               'title': str(initialized_form.instance)}
    add_breadcrumb_context(context, model_name, primary_key)

    if model_name == 'ProbabilityFunction':
        context['backlinks'] = collect_backlinks(initialized_form.instance)
        context['deletable'] = 'delete/'

    return render(request, 'ScenarioCreator/crispy-model-form.html', context)


def copy_entry(request, primary_key):
    model_name, form = get_model_name_and_form(request)
    if model_name == 'RelationalFunction':
        return relational_function(request, primary_key, doCopy=True)
    try:
        initialized_form, model_name = initialize_from_existing_model(primary_key, request)
    except ObjectDoesNotExist:
        return redirect('/setup/%s/new/' % model_name)
    if initialized_form.is_valid() and request.method == 'POST':
        initialized_form.instance.pk = None  # This will cause a new instance to be created
        return save_new_instance(initialized_form, request)
    context = {'form': initialized_form,
               'title': "Copy a " + spaces_for_camel_case(model_name)}
    return render(request, 'ScenarioCreator/crispy-model-form.html', context)


def delete_entry(request, primary_key):
    model_name, model = get_model_name_and_model(request)
    model.objects.filter(pk=primary_key).delete()
    unsaved_changes(True)
    return redirect('/setup/%s/' % model_name)


def list_per_model(model_name, model):
    context = {'entries': model.objects.all()[:200],
               'class': model_name,
               'name': spaces_for_camel_case(model_name)}
    return context


def promote_to_abstract_parent(model_name):
    for key, value in abstract_models.items():  # fix for child models (DirectSpread, RelationalFunction) returning to the wrong place
        if model_name in [x[0] for x in value]:
            model_name = key
    return model_name


def model_list(request):
    model_name, model = get_model_name_and_model(request)
    model_name = promote_to_abstract_parent(model_name)
    context = {'title': "Create " + spaces_for_camel_case(model_name) + "s",
               'models': []}
    if model_name in abstract_models.keys():
        for local_name, local_model in abstract_models[model_name]:
            context['models'].append(list_per_model(local_name, local_model))
    else:
        context['models'].append(list_per_model(model_name, model))
    return render(request, 'ScenarioCreator/ModelList.html', context)


'''Utility Views for UI'''
# Leave this code here until we can use it for importing chunks of a scenario in the Scenario Builder
# def create_db_connection(db_name, db_path):
#     needs_sync = not os.path.isfile(db_path)
#
#     connections.databases[db_name] = {
#         'NAME': os.path.join(settings.BASE_DIR, db_path),
#         'ENGINE': 'django.db.backends.sqlite3'}
#     # Ensure the remaining default connection information is defined.
#     # EDIT: this is actually performed for you in the wrapper class __getitem__
#     # method.. although it may be good to do it when being initially setup to
#     # prevent runtime errors later.
#     # connections.databases.ensure_defaults(db_name)
#     if needs_sync:
#         # Don't import django.core.management if it isn't needed.
#         from django.core.management import call_command
#         print('Building DB structure...')
#         os.environ.setdefault("DJANGO_SETTINGS_MODULE", "SpreadModel.settings")
#         call_command('migrate',
#             # verbosity=0,
#             interactive=False,
#             database=connections[db_name].alias,  # database=self.connection.alias,
#             load_initial_data=False)
#         # call_command('syncdb', )
#         print('Done creating database')
#
#
# def db_save(file_path):
#     create_db_connection('save_file', file_path)
#     top_level_models = [Scenario, Population, Disease, ControlMasterPlan]
#     for parent_object in top_level_models:
#         try:
#             node = parent_object.objects.using('default').get(id=1)
#             node.save(using='save_file')
#         except ObjectDoesNotExist:
#             print("Couldn't find a ", parent_object)
#
#     unsaved_changes(False)  # File is now in sync
#     return 'Scenario Saved'


<<<<<<< HEAD
def workspace_path(target):
    if '/' in target or '\\' in target:
        parts = re.split(r'/+\\+', target)  # the slashes here are coming in from URL so they probably don't match os.path.split()
        return os.path.join("workspace", *parts)
    return os.path.join("workspace", target)


def file_list(extension=''):
    db_files = sorted(glob("./workspace/*" + extension), key=lambda s: s.lower())  # alphabetical, no case
    return map(lambda f: os.path.basename(f), db_files)  # remove directory and extension


def file_dialog(request):
    db_files = file_list(".sqlite3")
    context = {'db_files': db_files,
               'title': 'Select a new Scenario to Open'}
    return render(request, 'ScenarioCreator/workspace.html', context)


def save_scenario(request):
    """Save to the existing session of a new file name if target is provided
    """
    target = request.POST['filename']
    scenario_filename(target)
    print('Copying database to', target)
    full_path = workspace_path(target) + ('.sqlite3' if target[-8:] != '.sqlite3' else '')
    shutil.copy(activeSession(), full_path)
    unsaved_changes(False)  # File is now in sync
    return redirect('/setup/Scenario/1/')


def update_db_version():
    print("Checking Scenario version")

    print('Building DB structure...')
    os.environ.setdefault("DJANGO_SETTINGS_MODULE", "SpreadModel.settings")
    try:
        call_command('migrate',
                     # verbosity=0,
                     interactive=False,
                     database=connections['scenario_db'].alias,
                     load_initial_data=False)
    except:
        print("Error: Migration failed.")
    print('Done creating database')


def delete_file(request, target):
    print("Deleting", target)
    os.remove(workspace_path(target))
    print("Done")
    return HttpResponse()


def open_scenario(request, target):
    print("Copying ", workspace_path(target), "to", activeSession())
    connections['scenario_db'].close()
    shutil.copy(workspace_path(target), activeSession())
    scenario_filename(target)
    print('Sessions overwritten with ', target)
    update_db_version()
    unsaved_changes(False)  # File is now in sync
    # else:
    #     print('File does not exist')
    return redirect('/setup/Scenario/1/')


def new_scenario(request):
    print("Deleting", activeSession())
    try:
        os.remove(activeSession())
    except BaseException as ex:
        print(ex)  # the file may not exist anyways
    #creates a new blank file by migrate / syncdb
    call_command('syncdb',
                 # verbosity=0,
                 interactive=False,
                 database=connections['scenario_db'].alias,
                 load_initial_data=False)
    update_db_version()
    scenario_filename("Untitled Scenario")
    return redirect('/setup/Scenario/1/')


def copy_file(request, target):
    copy_name = re.sub(r'(?P<name>.*)\.(?P<ext>.*)', r'\g<name> - Copy.\g<ext>', target)
    print("Copying ", target, "to", copy_name)
    shutil.copy(workspace_path(target), workspace_path(copy_name))
    return redirect('/setup/Workspace/')


def download_file(request, target):
    file_path = workspace_path(target)
    f = open(file_path, "rb")
    response = HttpResponse(f, content_type="application/x-sqlite")  # TODO: generic content type
    response['Content-Disposition'] = 'attachment; filename="' + target
    return response


def handle_file_upload(request):
    uploaded_file = request.FILES['file']
    filename = uploaded_file._name
    with open(workspace(filename), 'wb+') as destination:
        for chunk in uploaded_file.chunks():
            destination.write(chunk)
    return filename


def upload_scenario(request):
    handle_file_upload(request)
    return redirect('/setup/Workspace/')


=======
>>>>>>> 33fb4c7b
def upload_population(request):
    from Settings.models import SmSession
    session = SmSession.objects.get(pk=1)
    if 'GET' in request.method:
        json = '{"status": "%s", "percent": "%s"}' % (session.population_upload_status, session.population_upload_percent*100)
        return HttpResponse(json, content_type="application/json")

    session.set_population_upload_status("Processing file")
    filename = request.POST.get('filename') if 'filename' in request.POST else handle_file_upload(request)
    model = Population(source_file=workspace_path(filename))
    try:
        model.save()
    except EOFError as e:
        return HttpResponse('{"status": "failed", "message": "%s"}' % e, content_type="application/json")
    # wait for Population parsing (up to 5 minutes)
    session.reset_population_upload_status()
    return HttpResponse('{"status": "complete", "redirect": "/setup/Populations/"}', content_type="application/json")


def filtering_params(request):
    """Collects the list of parameters to filter by.  Because of the way this is setup:
    1) Only keys mentioned in this list will be used (security, functionality).
    2) Only one filter for each choice key can be used (e.g. only one production_type__name)"""
    params = {}
    keys = ['latitude__gte', 'latitude__eq', 'latitude__lte', 'longitude__gte', 'longitude__eq',
            'longitude__lte', 'initial_size__gte', 'initial_size__eq', 'initial_size__lte',  # 3 permutations for each number field
            'production_type__name', 'initial_state']
    for key in keys:
        if key in request.GET:
            params[key] = request.GET.get(key)
    return params


def filter_info(request, params):
    """Provides the information necessary for Javascript to fully construct a set of filters for Population"""
    info = {}
    # each select option
    info['select_fields'] = {'production_type__name': [x.name for x in ProductionType.objects.all()],
                             'initial_state': Unit.initial_state_choices}
    info['numeric_fields'] = ["latitude","longitude", "initial_size"]
    info['remaining_filters'] = [x for x in info['select_fields'] if x not in params.keys()] #TODO: add numeric_fields
    return info


def population(request):
    """"See also Pagination https://docs.djangoproject.com/en/dev/topics/pagination/"""
    context = {}
    FarmSet = modelformset_factory(Unit, extra=0, form=UnitFormAbbreviated, can_delete=True)
    if save_formset_succeeded(FarmSet, Unit, context, request):
        return redirect(request.path)
    if Population.objects.filter(id=1).exists():
        sort_type = request.GET.get('sort_by', 'initial_state')
        query_filter = Q()
        params = filtering_params(request)
        for key, value in params.items():  # loops through params and stacks filters in an AND fashion
            query_filter = query_filter & Q(**{key: value})
        initialized_formset = FarmSet(queryset=Unit.objects.filter(query_filter).order_by(sort_type)[:30])
        context['formset'] = initialized_formset
        context['filter_info'] = filter_info(request, params)
        context['deletable'] = '/setup/Population/1/delete/'
    else:
        xml_files = file_list(".xml")
        context['xml_files'] = xml_files
    return render(request, 'ScenarioCreator/Population.html', context)


def validate_scenario(request):
    return render(request, 'ScenarioCreator/Validation.html', {})<|MERGE_RESOLUTION|>--- conflicted
+++ resolved
@@ -420,122 +420,6 @@
 #     return 'Scenario Saved'
 
 
-<<<<<<< HEAD
-def workspace_path(target):
-    if '/' in target or '\\' in target:
-        parts = re.split(r'/+\\+', target)  # the slashes here are coming in from URL so they probably don't match os.path.split()
-        return os.path.join("workspace", *parts)
-    return os.path.join("workspace", target)
-
-
-def file_list(extension=''):
-    db_files = sorted(glob("./workspace/*" + extension), key=lambda s: s.lower())  # alphabetical, no case
-    return map(lambda f: os.path.basename(f), db_files)  # remove directory and extension
-
-
-def file_dialog(request):
-    db_files = file_list(".sqlite3")
-    context = {'db_files': db_files,
-               'title': 'Select a new Scenario to Open'}
-    return render(request, 'ScenarioCreator/workspace.html', context)
-
-
-def save_scenario(request):
-    """Save to the existing session of a new file name if target is provided
-    """
-    target = request.POST['filename']
-    scenario_filename(target)
-    print('Copying database to', target)
-    full_path = workspace_path(target) + ('.sqlite3' if target[-8:] != '.sqlite3' else '')
-    shutil.copy(activeSession(), full_path)
-    unsaved_changes(False)  # File is now in sync
-    return redirect('/setup/Scenario/1/')
-
-
-def update_db_version():
-    print("Checking Scenario version")
-
-    print('Building DB structure...')
-    os.environ.setdefault("DJANGO_SETTINGS_MODULE", "SpreadModel.settings")
-    try:
-        call_command('migrate',
-                     # verbosity=0,
-                     interactive=False,
-                     database=connections['scenario_db'].alias,
-                     load_initial_data=False)
-    except:
-        print("Error: Migration failed.")
-    print('Done creating database')
-
-
-def delete_file(request, target):
-    print("Deleting", target)
-    os.remove(workspace_path(target))
-    print("Done")
-    return HttpResponse()
-
-
-def open_scenario(request, target):
-    print("Copying ", workspace_path(target), "to", activeSession())
-    connections['scenario_db'].close()
-    shutil.copy(workspace_path(target), activeSession())
-    scenario_filename(target)
-    print('Sessions overwritten with ', target)
-    update_db_version()
-    unsaved_changes(False)  # File is now in sync
-    # else:
-    #     print('File does not exist')
-    return redirect('/setup/Scenario/1/')
-
-
-def new_scenario(request):
-    print("Deleting", activeSession())
-    try:
-        os.remove(activeSession())
-    except BaseException as ex:
-        print(ex)  # the file may not exist anyways
-    #creates a new blank file by migrate / syncdb
-    call_command('syncdb',
-                 # verbosity=0,
-                 interactive=False,
-                 database=connections['scenario_db'].alias,
-                 load_initial_data=False)
-    update_db_version()
-    scenario_filename("Untitled Scenario")
-    return redirect('/setup/Scenario/1/')
-
-
-def copy_file(request, target):
-    copy_name = re.sub(r'(?P<name>.*)\.(?P<ext>.*)', r'\g<name> - Copy.\g<ext>', target)
-    print("Copying ", target, "to", copy_name)
-    shutil.copy(workspace_path(target), workspace_path(copy_name))
-    return redirect('/setup/Workspace/')
-
-
-def download_file(request, target):
-    file_path = workspace_path(target)
-    f = open(file_path, "rb")
-    response = HttpResponse(f, content_type="application/x-sqlite")  # TODO: generic content type
-    response['Content-Disposition'] = 'attachment; filename="' + target
-    return response
-
-
-def handle_file_upload(request):
-    uploaded_file = request.FILES['file']
-    filename = uploaded_file._name
-    with open(workspace(filename), 'wb+') as destination:
-        for chunk in uploaded_file.chunks():
-            destination.write(chunk)
-    return filename
-
-
-def upload_scenario(request):
-    handle_file_upload(request)
-    return redirect('/setup/Workspace/')
-
-
-=======
->>>>>>> 33fb4c7b
 def upload_population(request):
     from Settings.models import SmSession
     session = SmSession.objects.get(pk=1)
