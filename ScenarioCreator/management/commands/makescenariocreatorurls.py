--- conflicted
+++ resolved
@@ -43,16 +43,6 @@
              "url('^ControlProtocol/$', 'ScenarioCreator.views.control_protocol_list')",
              "url('^ControlProtocol/(?P<primary_key>\d+)/(?P<field>use_\w+)/', 'ScenarioCreator.views.update_protocol_enabled')",
 
-<<<<<<< HEAD
-                                                      "url('^Populations/$', 'ScenarioCreator.views.population')",
-                                                      "url('^Population/new/$', 'ScenarioCreator.views.population')",  # force redirect for special singleton
-                                                      "url('^UploadPopulation/$', 'ScenarioCreator.views.upload_population')",
-                                                      "url('^OpenPopulation/(?P<target>.+)$', 'ScenarioCreator.views.open_population')",
-                                                      "url('^ValidateScenario/$', 'ScenarioCreator.views.validate_scenario')",
-                                                      "url('^ProductionTypeList.json/$', 'ScenarioCreator.views.production_type_list_json')",
-                                                      "url('^DisableAllControls.json/$', 'ScenarioCreator.views.disable_all_controls_json')",
-                                                      "url('^VaccinationPriorities/$', 'ScenarioCreator.views.vaccination_priorities')",
-=======
              "url('^Populations/$', 'ScenarioCreator.views.population')",
              "url('^Population/new/$', 'ScenarioCreator.views.population')",  # force redirect for special singleton
              "url('^UploadPopulation/$', 'ScenarioCreator.views.upload_population')",
@@ -60,7 +50,7 @@
              "url('^ValidateScenario/$', 'ScenarioCreator.views.validate_scenario')",
              "url('^ProductionTypeList.json/$', 'ScenarioCreator.views.production_type_list_json')",
              "url('^DisableAllControls.json/$', 'ScenarioCreator.views.disable_all_controls_json')",
->>>>>>> 10550778
+             "url('^VaccinationPriorities/$', 'ScenarioCreator.views.vaccination_priorities')",
 
              "url('^ProbabilityFunction/(?P<primary_key>\d+)/graph.png$', 'ScenarioCreator.function_graphs.probability_graph')",
              "url('^RelationalFunction/(?P<primary_key>\d+)/graph.png$', 'ScenarioCreator.function_graphs.relational_graph')",
