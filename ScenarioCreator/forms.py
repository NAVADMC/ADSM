--- conflicted
+++ resolved
@@ -524,11 +524,7 @@
 
     def get_context(self, name, value, attrs=None, choices=()):
         context = super(SelectMultiple, self).get_context(name, value, attrs)
-<<<<<<< HEAD
         # context['help_text'] = mark_safe("To add production types to the trigger click on a Type or Group from the <em>Population Panel</em>")
-=======
-        context['help_text'] = mark_safe("To remove production types, click on them below:")
->>>>>>> 16626835
         return context
 
 
