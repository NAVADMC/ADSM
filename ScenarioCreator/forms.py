"""Form inheritance is for better support of layouts.  All forms have a default layout that it inherits from
ModelForm -> models.py.  This basic layout can be overridden by declaring an __init__ with a self.helper Layout.
See DirectSpreadModel for an example.  More complex widgets and layouts are accessible from there.
All forms now have their "submit" button restored and you can choose custom layouts.  ControlProtocol has tabs."""


from crispy_forms.bootstrap import TabHolder, Tab
from crispy_forms.layout import Layout, ButtonHolder, Submit
from django.core.exceptions import ObjectDoesNotExist
from django.db.utils import OperationalError  # OperationalError is for initial manage.py syncdb
from ScenarioCreator.models import *
from floppyforms import ModelForm, Select, NumberInput, RadioSelect
from crispy_forms.helper import FormHelper


class AddOrSelect(Select):
    template_name = 'floppyforms/model_select.html'

    # def get_context(self, name, value, attrs=None, choices=()):
    #     context = super(AddOrSelect, self).get_context(name, value, attrs=None, choices=())
    #     context['attrs']['data-new-item-url'] = '/%s/new/' %


def submit_button():
    return ButtonHolder(Submit('submit', 'Submit', css_class='button white'))


class BaseForm(ModelForm):
    def __init__(self, *args, **kwargs):
        if not hasattr(self, 'helper'):  # so as not to override specific layouts
            self.helper = FormHelper()
            fields_and_submit = list(self.base_fields.keys()) + [submit_button()]
            self.helper.layout = Layout(*fields_and_submit)
        return super().__init__(*args, **kwargs)


class DbSchemaVersionForm(BaseForm):
    class Meta:
        model = DbSchemaVersion


class DynamicBlobForm(BaseForm):
    class Meta:
        model = DynamicBlob


class PopulationForm(BaseForm):
    def __init__(self, *args, **kwargs):
        self.helper = FormHelper()
        self.helper.form_class = 'form-horizontal'
        self.helper.layout = Layout(
            'source_file',
            submit_button()
        )
        return super().__init__(*args, **kwargs)
    class Meta:
        model = Population


class UnitForm(BaseForm):
    class Meta:
        model = Unit
        exclude = ['_population', '_final_state_code', '_final_control_state_code', '_final_detection_state_code', '_cum_infected', '_cum_detected', '_cum_destroyed', '_cum_vaccinated']
        widgets = {'production_type': AddOrSelect(attrs={'data-new-item-url': '/setup/ProductionType/new/'})}


class FunctionForm(BaseForm):
    class Meta:
        model = Function


class ProbabilityFunctionForm(BaseForm):
    class Meta:
        model = ProbabilityFunction


class RelationalFunctionForm(BaseForm):
    class Meta:
        model = RelationalFunction


class RelationalPointForm(BaseForm):
    class Meta:
        model = RelationalPoint
        exclude = ['_point_order']
        widgets = {'relational_function': AddOrSelect(attrs={'data-new-item-url': '/setup/RelationalFunction/new/'})}


class ControlMasterPlanForm(BaseForm):
    class Meta:
        model = ControlMasterPlan
        exclude = ['_include_detection', '_include_tracing', '_include_tracing_unit_exam', '_include_tracing_testing', '_include_destruction', '_include_vaccination', '_include_zones']
        widgets = {'destruction_capacity': AddOrSelect(attrs={'data-new-item-url': '/setup/RelationalFunction/new/'}),
                   'vaccination_capacity': AddOrSelect(attrs={'data-new-item-url': '/setup/RelationalFunction/new/'})}


class ProtocolAssignmentForm(BaseForm):
    class Meta:
        model = ProtocolAssignment
        exclude = ['_master_plan', ]
        # widgets = {'_master_plan': AddOrSelect(attrs={'data-new-item-url': '/setup/ControlMasterPlan/new/'}),
        #            'production_type': AddOrSelect(attrs={'data-new-item-url': '/setup/ProductionType/new/'}),
        #            'control_protocol': AddOrSelect(attrs={'data-new-item-url': '/setup/ControlProtocol/new/'})}


class DiseaseReactionAssignmentForm(BaseForm):
    class Meta:
        model = DiseaseReactionAssignment
        # widgets = {'production_type': AddOrSelect(attrs={'data-new-item-url': '/setup/ProductionType/new/'}),
        #            'reaction': AddOrSelect(attrs={'data-new-item-url': '/setup/DiseaseReaction/new/'})}


class ControlProtocolForm(BaseForm):
    """https://speakerdeck.com/maraujop/advanced-django-forms-usage slide 47
    http://stackoverflow.com/questions/19625211/bootstrap-linking-to-a-tab-with-an-url"""
    def __init__(self, *args, **kwargs):
        self.helper = FormHelper()
        self.helper.form_class = 'form-horizontal'
        self.helper.layout = Layout(
            'name',
            TabHolder(
                Tab('Detection',
                    'use_detection',
                    'detection_probability_for_observed_time_in_clinical',
                    'detection_probability_report_vs_first_detection',
                    'detection_is_a_zone_trigger',
                    ),
                Tab('Tracing',
                    'use_tracing',
                    'trace_direct_forward',
                    'trace_direct_back',
                    'direct_trace_success_rate',
                    'direct_trace_period',
                    'trace_indirect_forward',
                    'trace_indirect_back',
                    'indirect_trace_success',
                    'indirect_trace_period',
                    'trace_result_delay',
                    'direct_trace_is_a_zone_trigger',
                    'indirect_trace_is_a_zone_trigger',
                    ),
                Tab('Testing',
                    'use_testing',
                    'examine_direct_forward_traces',
                    'exam_direct_forward_success_multiplier',
                    'examine_indirect_forward_traces',
                    'exam_indirect_forward_success_multiplier',
                    'examine_direct_back_traces',
                    'exam_direct_back_success_multiplier',
                    'examine_indirect_back_traces',
                    'examine_indirect_back_success_multiplier',
                    'test_direct_forward_traces',
                    'test_indirect_forward_traces',
                    'test_direct_back_traces',
                    'test_indirect_back_traces',
                    'test_specificity',
                    'test_sensitivity',
                    'test_delay',
                    ),
                Tab('Destruction',
                    'use_destruction',
                    'destruction_is_a_ring_trigger',
                    'destruction_ring_radius',
                    'destruction_is_a_ring_target',
                    'destroy_direct_forward_traces',
                    'destroy_indirect_forward_traces',
                    'destroy_direct_back_traces',
                    'destroy_indirect_back_traces',
                    'destruction_priority',
                    ),
                Tab('Vaccination',
                    'use_vaccination',
                    'vaccinate_detected_units',
                    'minimum_time_between_vaccinations',
                    'days_to_immunity',
                    'vaccine_immune_period',
                    'trigger_vaccination_ring',
                    'vaccination_ring_radius',
                    'vaccination_priority',
                    'vaccinate_retrospective_days',
                    ),
                Tab('Cost Accounting',
                    'use_cost_accounting',
                    'cost_of_destruction_appraisal_per_unit',
                    'cost_of_destruction_cleaning_per_unit',
                    'cost_of_euthanasia_per_animal',
                    'cost_of_indemnification_per_animal',
                    'cost_of_carcass_disposal_per_animal',
                    'cost_of_vaccination_setup_per_unit',
                    'cost_of_vaccination_baseline_per_animal',
                    'vaccination_demand_threshold',
                    'cost_of_vaccination_additional_per_animal',
                    )
            ),
            submit_button()
        )
        return super().__init__(*args, **kwargs)
    class Meta:
        model = ControlProtocol
        widgets = {'detection_probability_for_observed_time_in_clinical': AddOrSelect(attrs={'data-new-item-url': '/setup/RelationalFunction/new/'}),
                   'detection_probability_report_vs_first_detection': AddOrSelect(attrs={'data-new-item-url': '/setup/RelationalFunction/new/'}),
                   'trace_result_delay': AddOrSelect(attrs={'data-new-item-url': '/setup/ProbabilityFunction/new/'}),
                   'vaccine_immune_period': AddOrSelect(attrs={'data-new-item-url': '/setup/ProbabilityFunction/new/'}),
                   'test_delay': AddOrSelect(attrs={'data-new-item-url': '/setup/ProbabilityFunction/new/'})}


class DiseaseForm(BaseForm):
    class Meta:
        model = Disease


class DiseaseReactionForm(BaseForm):
    class Meta:
        model = DiseaseReaction
        exclude = ['_disease']
        try:
            if not Scenario.objects.get(id=1).use_within_unit_prevalence:
                exclude.append('disease_prevalence')
        except (ObjectDoesNotExist, OperationalError):
            pass  # If someone hasn't created a Scenario yet, the field will show
        widgets = {'_disease': AddOrSelect(attrs={'data-new-item-url': '/setup/Disease/new/'}),
                   'disease_latent_period': AddOrSelect(attrs={'data-new-item-url': '/setup/ProbabilityFunction/new/'}),
                   'disease_subclinical_period': AddOrSelect(attrs={'data-new-item-url': '/setup/ProbabilityFunction/new/'}),
                   'disease_clinical_period': AddOrSelect(attrs={'data-new-item-url': '/setup/ProbabilityFunction/new/'}),
                   'disease_immune_period': AddOrSelect(attrs={'data-new-item-url': '/setup/ProbabilityFunction/new/'}),
                   'disease_prevalence': AddOrSelect(attrs={'data-new-item-url': '/setup/RelationalFunction/new/'})}


class IndirectSpreadModelForm(BaseForm):
    def __init__(self, *args, **kwargs):
        self.helper = FormHelper()
        self.helper.layout = Layout(
            'name',
            # 'latent_animals_can_infect_others',  # Indirect doesn't have this field
            'subclinical_animals_can_infect_others',
            'use_fixed_contact_rate',
            'contact_rate',
            'infection_probability',
<<<<<<< HEAD
            'distance_distribution',
=======
            'distance',
>>>>>>> 5bf54d00
            'transport_delay',
            'movement_control',
            submit_button()
        )
        return super().__init__(*args, **kwargs)
    class Meta:
        model = IndirectSpreadModel
        exclude = ['_spread_method_code', '_disease']
<<<<<<< HEAD
        widgets = {'distance_distribution': AddOrSelect(attrs={'data-new-item-url': '/setup/ProbabilityFunction/new/'}),
=======
        widgets = {'distance': AddOrSelect(attrs={'data-new-item-url': '/setup/ProbabilityFunction/new/'}),
>>>>>>> 5bf54d00
                   '_disease': AddOrSelect(attrs={'data-new-item-url': '/setup/Disease/new/'}),
                   'movement_control': AddOrSelect(attrs={'data-new-item-url': '/setup/RelationalFunction/new/'}),
                   'transport_delay': AddOrSelect(attrs={'data-new-item-url': '/setup/ProbabilityFunction/new/'})}


class DirectSpreadModelForm(BaseForm):
    def __init__(self, *args, **kwargs):
        self.helper = FormHelper()
        self.helper.layout = Layout(
            'name',
            'latent_animals_can_infect_others',
            'subclinical_animals_can_infect_others',
            'use_fixed_contact_rate',
            'contact_rate',
            'infection_probability',
<<<<<<< HEAD
            'distance_distribution',
=======
            'distance',
>>>>>>> 5bf54d00
            'transport_delay',
            'movement_control',
            submit_button()
        )
        return super().__init__(*args, **kwargs)
    class Meta:
        model = DirectSpreadModel
        exclude = ['_spread_method_code', '_disease']
<<<<<<< HEAD
        widgets = {'distance_distribution': AddOrSelect(attrs={'data-new-item-url': '/setup/ProbabilityFunction/new/'}),
=======
        widgets = {'distance': AddOrSelect(attrs={'data-new-item-url': '/setup/ProbabilityFunction/new/'}),
>>>>>>> 5bf54d00
                   '_disease': AddOrSelect(attrs={'data-new-item-url': '/setup/Disease/new/'}),
                   'movement_control': AddOrSelect(attrs={'data-new-item-url': '/setup/RelationalFunction/new/'}),
                   'transport_delay': AddOrSelect(attrs={'data-new-item-url': '/setup/ProbabilityFunction/new/'})}


class AirborneSpreadModelForm(BaseForm):
    def __init__(self, *args, **kwargs):
        self.helper = FormHelper()
        self.helper.layout = Layout(
            'name',
            'spread_1km_probability',
            'max_distance',
            'wind_direction_start',
            'wind_direction_end',
            'transport_delay',
            submit_button()
        )
        return super().__init__(*args, **kwargs)
    class Meta:
        model = AirborneSpreadModel
        exclude = ['_spread_method_code', '_disease']
        try:
            if Scenario.objects.get(id=1).use_airborne_exponential_decay:
                exclude.append('max_distance')
        except (ObjectDoesNotExist, OperationalError):
            pass
        widgets = {'_disease': AddOrSelect(attrs={'data-new-item-url': '/setup/Disease/new/'}),
                   'movement_control': AddOrSelect(attrs={'data-new-item-url': '/setup/RelationalFunction/new/'}),
                   'transport_delay': AddOrSelect(attrs={'data-new-item-url': '/setup/ProbabilityFunction/new/'})}


class ScenarioForm(BaseForm):
    class Meta:
        model = Scenario
        exclude = []


class OutputSettingsForm(BaseForm):
    class Meta:
        model = OutputSettings
        exclude = ['_scenario']
        widgets = {'save_all_daily_outputs': RadioSelect(),
            'maximum_iterations_for_daily_output': NumberInput(attrs={'data-toggle-controller': 'save_all_daily_outputs',
                                                                      'data-required-value': 'False'})}


class ProductionTypeForm(BaseForm):
    class Meta:
        model = ProductionType


class ProductionTypePairTransmissionForm(BaseForm):
    class Meta:
        model = ProductionTypePairTransmission
        # widgets = {'source_production_type': AddOrSelect(attrs={'data-new-item-url': '/setup/ProductionType/new/'}),
        #            'destination_production_type': AddOrSelect(attrs={'data-new-item-url': '/setup/ProductionType/new/'}),
        #            'direct_contact_spread_model': AddOrSelect(attrs={'data-new-item-url': '/setup/DirectSpreadModel/new/'}),
        #            'indirect_contact_spread_model': AddOrSelect(attrs={'data-new-item-url': '/setup/IndirectSpreadModel/new/'}),
        #            'airborne_contact_spread_model': AddOrSelect(attrs={'data-new-item-url': '/setup/AirborneSpreadModel/new/'})}


class ZoneForm(BaseForm):
    class Meta:
        model = Zone


class ZoneEffectOnProductionTypeForm(BaseForm):
    class Meta:
        model = ZoneEffectOnProductionType
        widgets = {'zone': AddOrSelect(attrs={'data-new-item-url': '/setup/Zone/new/'}),
                   'production_type': AddOrSelect(attrs={'data-new-item-url': '/setup/ProductionType/new/'}),
                   'zone_indirect_movement': AddOrSelect(attrs={'data-new-item-url': '/setup/RelationalFunction/new/'}),
                   'zone_direct_movement': AddOrSelect(attrs={'data-new-item-url': '/setup/RelationalFunction/new/'})}


class ReadAllCodesForm(BaseForm):
    class Meta:
        model = ReadAllCodes
        exclude = ['_code', '_code_type', '_code_description']


class ReadAllCodeTypesForm(BaseForm):
    class Meta:
        model = ReadAllCodeTypes
        exclude = ['_code_type', '_code_type_description']<|MERGE_RESOLUTION|>--- conflicted
+++ resolved
@@ -236,11 +236,7 @@
             'use_fixed_contact_rate',
             'contact_rate',
             'infection_probability',
-<<<<<<< HEAD
-            'distance_distribution',
-=======
             'distance',
->>>>>>> 5bf54d00
             'transport_delay',
             'movement_control',
             submit_button()
@@ -249,11 +245,7 @@
     class Meta:
         model = IndirectSpreadModel
         exclude = ['_spread_method_code', '_disease']
-<<<<<<< HEAD
-        widgets = {'distance_distribution': AddOrSelect(attrs={'data-new-item-url': '/setup/ProbabilityFunction/new/'}),
-=======
         widgets = {'distance': AddOrSelect(attrs={'data-new-item-url': '/setup/ProbabilityFunction/new/'}),
->>>>>>> 5bf54d00
                    '_disease': AddOrSelect(attrs={'data-new-item-url': '/setup/Disease/new/'}),
                    'movement_control': AddOrSelect(attrs={'data-new-item-url': '/setup/RelationalFunction/new/'}),
                    'transport_delay': AddOrSelect(attrs={'data-new-item-url': '/setup/ProbabilityFunction/new/'})}
@@ -269,11 +261,7 @@
             'use_fixed_contact_rate',
             'contact_rate',
             'infection_probability',
-<<<<<<< HEAD
-            'distance_distribution',
-=======
             'distance',
->>>>>>> 5bf54d00
             'transport_delay',
             'movement_control',
             submit_button()
@@ -282,11 +270,7 @@
     class Meta:
         model = DirectSpreadModel
         exclude = ['_spread_method_code', '_disease']
-<<<<<<< HEAD
-        widgets = {'distance_distribution': AddOrSelect(attrs={'data-new-item-url': '/setup/ProbabilityFunction/new/'}),
-=======
         widgets = {'distance': AddOrSelect(attrs={'data-new-item-url': '/setup/ProbabilityFunction/new/'}),
->>>>>>> 5bf54d00
                    '_disease': AddOrSelect(attrs={'data-new-item-url': '/setup/Disease/new/'}),
                    'movement_control': AddOrSelect(attrs={'data-new-item-url': '/setup/RelationalFunction/new/'}),
                    'transport_delay': AddOrSelect(attrs={'data-new-item-url': '/setup/ProbabilityFunction/new/'})}
