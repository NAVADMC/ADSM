--- conflicted
+++ resolved
@@ -9,13 +9,9 @@
 import xml.etree.ElementTree as ET
 import warnings
 from pyproj import Proj
-<<<<<<< HEAD
-from math import exp, sqrt
+from math import exp, sqrt, modf
 from collections import OrderedDict
 import json
-=======
-from math import exp, sqrt, modf
->>>>>>> 48337cc8
 
 import ADSMSettings.models
 from ScenarioCreator.models import *
